/*
 * Licensed to the Apache Software Foundation (ASF) under one or more
 * contributor license agreements.  See the NOTICE file distributed with
 * this work for additional information regarding copyright ownership.
 * The ASF licenses this file to You under the Apache License, Version 2.0
 * (the "License"); you may not use this file except in compliance with
 * the License.  You may obtain a copy of the License at
 *
 *     http://www.apache.org/licenses/LICENSE-2.0
 *
 * Unless required by applicable law or agreed to in writing, software
 * distributed under the License is distributed on an "AS IS" BASIS,
 * WITHOUT WARRANTIES OR CONDITIONS OF ANY KIND, either express or implied.
 * See the License for the specific language governing permissions and
 * limitations under the License.
 */

package org.apache.solr.handler.component;

import java.io.IOException;
import java.net.URL;
import java.util.ArrayList;
import java.util.Arrays;
import java.util.Collections;
import java.util.Comparator;
import java.util.HashMap;
import java.util.HashSet;
import java.util.Iterator;
import java.util.LinkedHashMap;
import java.util.LinkedHashSet;
import java.util.List;
import java.util.Map;
import java.util.Map.Entry;

import org.apache.lucene.util.FixedBitSet;
import org.apache.solr.common.SolrException;
import org.apache.solr.common.SolrException.ErrorCode;
import org.apache.solr.common.params.CommonParams;
import org.apache.solr.common.params.FacetParams;
import org.apache.solr.common.params.ModifiableSolrParams;
import org.apache.solr.common.params.ShardParams;
import org.apache.solr.common.params.SolrParams;
import org.apache.solr.common.util.NamedList;
import org.apache.solr.common.util.SimpleOrderedMap;
import org.apache.solr.common.util.StrUtils;
import org.apache.solr.search.facet.SimpleFacets;
import org.apache.solr.schema.FieldType;
import org.apache.solr.search.QueryParsing;
import org.apache.solr.search.SyntaxError;
import org.slf4j.Logger;
import org.slf4j.LoggerFactory;

/**
 * TODO!
 *
 *
 * @since solr 1.3
 */
@SuppressWarnings("rawtypes")
public class FacetComponent extends SearchComponent {
  public static Logger log = LoggerFactory.getLogger(FacetComponent.class);
  
  public static final String COMPONENT_NAME = "facet";
  
  private static final String PIVOT_KEY = "facet_pivot";
  private static final String PIVOT_REFINE_PREFIX = "{!"+PivotFacet.REFINE_PARAM+"=";

  /**
   * incrememented counter used to track the values being refined in a given request.  
   * This counter is used in conjunction with {@link PivotFacet#REFINE_PARAM} to identify
   * which refinement values are associated with which pivots
   */
  int pivotRefinementCounter = 0;

  @Override
  public void prepare(ResponseBuilder rb) throws IOException {
    if (rb.req.getParams().getBool(FacetParams.FACET, false)) {
      rb.setNeedDocSet(true);
      rb.doFacets = true;
    }
  }
  
  /**
   * Actually run the query
   */
  @Override
  public void process(ResponseBuilder rb) throws IOException {

    //SolrParams params = rb.req.getParams();
    if (rb.doFacets) {
      ModifiableSolrParams params = new ModifiableSolrParams();
      SolrParams origParams = rb.req.getParams();
      Iterator<String> iter = origParams.getParameterNamesIterator();
      while (iter.hasNext()) {
        String paramName = iter.next();
        // Deduplicate the list with LinkedHashSet, but _only_ for facet params.
        if (paramName.startsWith(FacetParams.FACET) == false) {
          params.add(paramName, origParams.getParams(paramName));
          continue;
        }
        HashSet<String> deDupe = new LinkedHashSet<>(Arrays.asList(origParams.getParams(paramName)));
        params.add(paramName, deDupe.toArray(new String[deDupe.size()]));
      }

<<<<<<< HEAD
      f.addFacets();

      // NamedList<Object> counts = f.getFacetCounts();
      // rb.rsp.add( "facet_counts", counts );

      String[] pivots = params.getParams( FacetParams.FACET_PIVOT );
      if( pivots != null && pivots.length > 0 ) {
        PivotFacetHelper pivotHelper = new PivotFacetHelper(rb.req,
            rb.getResults().docSet,
            params,
            rb );
        NamedList v = pivotHelper.process(pivots);
        if( v != null ) {
          NamedList<Object> counts = (NamedList<Object>)rb.rsp.getValues().get("facet_counts");
          if (counts == null) {
            counts = new SimpleOrderedMap<Object>();
          }
          counts.add( PIVOT_KEY, v );
        }
      }
      

=======
      SimpleFacets f = new SimpleFacets(rb.req, rb.getResults().docSet, params, rb);
      
      NamedList<Object> counts = f.getFacetCounts();
      String[] pivots = params.getParams(FacetParams.FACET_PIVOT);
      if (pivots != null && pivots.length > 0) {
        PivotFacetProcessor pivotProcessor 
          = new PivotFacetProcessor(rb.req, rb.getResults().docSet, params, rb);
        SimpleOrderedMap<List<NamedList<Object>>> v 
          = pivotProcessor.process(pivots);
        if (v != null) {
          counts.add(PIVOT_KEY, v);
        }
      }
      
      rb.rsp.add("facet_counts", counts);
>>>>>>> 18e867c7
    }
  }
  
  private static final String commandPrefix = "{!" + CommonParams.TERMS + "=$";
  
  @Override
  public int distributedProcess(ResponseBuilder rb) throws IOException {
    if (!rb.doFacets) {
      return ResponseBuilder.STAGE_DONE;
    }
    
    if (rb.stage == ResponseBuilder.STAGE_GET_FIELDS) {
      // overlap facet refinement requests (those shards that we need a count
      // for particular facet values from), where possible, with
      // the requests to get fields (because we know that is the
      // only other required phase).
      // We do this in distributedProcess so we can look at all of the
      // requests in the outgoing queue at once.
      
      for (int shardNum = 0; shardNum < rb.shards.length; shardNum++) {
        List<String> distribFieldFacetRefinements = null;
        
        for (DistribFieldFacet dff : rb._facetInfo.facets.values()) {
          if (!dff.needRefinements) continue;
          List<String> refList = dff._toRefine[shardNum];
          if (refList == null || refList.size() == 0) continue;
          
          String key = dff.getKey(); // reuse the same key that was used for the
                                     // main facet
          String termsKey = key + "__terms";
          String termsVal = StrUtils.join(refList, ',');
          
          String facetCommand;
          // add terms into the original facet.field command
          // do it via parameter reference to avoid another layer of encoding.
          
          String termsKeyEncoded = QueryParsing.encodeLocalParamVal(termsKey);
          if (dff.localParams != null) {
            facetCommand = commandPrefix + termsKeyEncoded + " "
                + dff.facetStr.substring(2);
          } else {
            facetCommand = commandPrefix + termsKeyEncoded + '}' + dff.field;
          }
          
          if (distribFieldFacetRefinements == null) {
            distribFieldFacetRefinements = new ArrayList<>();
          }
          
          distribFieldFacetRefinements.add(facetCommand);
          distribFieldFacetRefinements.add(termsKey);
          distribFieldFacetRefinements.add(termsVal);
        }
        
        boolean pivotFacetRefinementRequestsExistForShard = 
          doAnyPivotFacetRefinementRequestsExistForShard(rb._facetInfo, shardNum);

        if (distribFieldFacetRefinements == null
            && !pivotFacetRefinementRequestsExistForShard) {
          // nothing to refine, short circut out
          continue;
        }
        
        String shard = rb.shards[shardNum];
        ShardRequest shardsRefineRequest = null;
        boolean newRequest = false;
        
        // try to find a request that is already going out to that shard.
        // If nshards becomes to great, we way want to move to hashing for
        // better scalability.
        for (ShardRequest sreq : rb.outgoing) {
          if ((sreq.purpose & ShardRequest.PURPOSE_GET_FIELDS) != 0
              && sreq.shards != null 
              && sreq.shards.length == 1
              && sreq.shards[0].equals(shard)) {
            shardsRefineRequest = sreq;
            break;
          }
        }
        
        if (shardsRefineRequest == null) {
          // we didn't find any other suitable requests going out to that shard,
          // so create one ourselves.
          newRequest = true;
          shardsRefineRequest = new ShardRequest();
          shardsRefineRequest.shards = new String[] { rb.shards[shardNum] };
          shardsRefineRequest.params = new ModifiableSolrParams(rb.req.getParams());
          // don't request any documents
          shardsRefineRequest.params.remove(CommonParams.START);
          shardsRefineRequest.params.set(CommonParams.ROWS, "0");
        }
        
        // FieldFacetAdditions
        if (distribFieldFacetRefinements != null) {
          shardsRefineRequest.purpose |= ShardRequest.PURPOSE_REFINE_FACETS;
          shardsRefineRequest.params.set(FacetParams.FACET, "true");
          shardsRefineRequest.params.remove(FacetParams.FACET_FIELD);
          shardsRefineRequest.params.remove(FacetParams.FACET_QUERY);
          
          for (int i = 0; i < distribFieldFacetRefinements.size();) {
            String facetCommand = distribFieldFacetRefinements.get(i++);
            String termsKey = distribFieldFacetRefinements.get(i++);
            String termsVal = distribFieldFacetRefinements.get(i++);
            
            shardsRefineRequest.params.add(FacetParams.FACET_FIELD,
                facetCommand);
            shardsRefineRequest.params.set(termsKey, termsVal);
          }
        }
        
        if (newRequest) {
          rb.addRequest(this, shardsRefineRequest);
        }
        
        // PivotFacetAdditions
        if (pivotFacetRefinementRequestsExistForShard) {
          if (newRequest) {
            shardsRefineRequest.params.remove(FacetParams.FACET_PIVOT);
            shardsRefineRequest.params.remove(FacetParams.FACET_PIVOT_MINCOUNT);
          }
          
          enqueuePivotFacetShardRequests(null, rb, shardNum);
        }
      }
    }
    
    return ResponseBuilder.STAGE_DONE;
  }
  
  private void enqueuePivotFacetShardRequests
    (HashMap<String,List<String>> pivotFacetRefinements, 
     ResponseBuilder rb, int shardNum) {
    
    FacetInfo fi = rb._facetInfo;
    
    ShardRequest shardsRefineRequestPivot = new ShardRequest();
    shardsRefineRequestPivot.shards = new String[] {rb.shards[shardNum]};
    shardsRefineRequestPivot.params = new ModifiableSolrParams(rb.req.getParams());

    // don't request any documents
    shardsRefineRequestPivot.params.remove(CommonParams.START);
    shardsRefineRequestPivot.params.set(CommonParams.ROWS, "0");
    
    shardsRefineRequestPivot.purpose |= ShardRequest.PURPOSE_REFINE_PIVOT_FACETS;
    shardsRefineRequestPivot.params.set(FacetParams.FACET, "true");
    shardsRefineRequestPivot.params.remove(FacetParams.FACET_PIVOT_MINCOUNT);
    shardsRefineRequestPivot.params.set(FacetParams.FACET_PIVOT_MINCOUNT, -1);
    shardsRefineRequestPivot.params.remove(FacetParams.FACET_PIVOT);
    shardsRefineRequestPivot.params.remove(FacetParams.FACET_OFFSET);
    
    for (int pivotIndex = 0; pivotIndex < fi.pivotFacets.size(); pivotIndex++) {
      String pivotFacetKey = fi.pivotFacets.getName(pivotIndex);
      PivotFacet pivotFacet = fi.pivotFacets.getVal(pivotIndex);

      List<PivotFacetValue> queuedRefinementsForShard = 
        pivotFacet.getQueuedRefinements(shardNum);

      if ( ! queuedRefinementsForShard.isEmpty() ) {
        
        String fieldsKey = PivotFacet.REFINE_PARAM + pivotRefinementCounter;
        String command;
        
        if (pivotFacet.localParams != null) {
          command = PIVOT_REFINE_PREFIX + pivotRefinementCounter + " "
            + pivotFacet.facetStr.substring(2);
        } else {
          command = PIVOT_REFINE_PREFIX + pivotRefinementCounter + "}"
            + pivotFacet.getKey();
        }
        
        shardsRefineRequestPivot.params.add(FacetParams.FACET_PIVOT, command);
        for (PivotFacetValue refinementValue : queuedRefinementsForShard) {
          String refinementStr = PivotFacetHelper
            .encodeRefinementValuePath(refinementValue.getValuePath());
          shardsRefineRequestPivot.params.add(fieldsKey, refinementStr);
          
        }
      }
      pivotRefinementCounter++;
    }
    
    rb.addRequest(this, shardsRefineRequestPivot);
  }
  
  public void modifyRequest(ResponseBuilder rb, SearchComponent who,ShardRequest sreq) {

<<<<<<< HEAD
        sreq.params.remove(FacetParams.FACET_MINCOUNT);
        sreq.params.remove(FacetParams.FACET_OFFSET);
        sreq.params.remove(FacetParams.FACET_LIMIT);

        for (DistribFieldFacet dff : fi.facets.values()) {
          // String paramStart = "f." + dff.field + '.';
          String paramStart = "f." + dff.getKey() + '.';
          sreq.params.remove(paramStart + FacetParams.FACET_MINCOUNT);
          sreq.params.remove(paramStart + FacetParams.FACET_OFFSET);

          dff.initialLimit = dff.limit <= 0 ? dff.limit : dff.offset + dff.limit;

          if (dff.sort.equals(FacetParams.FACET_SORT_COUNT)) {
            if (dff.limit > 0) {
              // set the initial limit higher to increase accuracy
              dff.initialLimit = (int)(dff.initialLimit * 1.5) + 10;
              dff.initialMincount = 0;      // TODO: we could change this to 1, but would then need more refinement for small facet result sets?
            } else {
              // if limit==-1, then no need to artificially lower mincount to 0 if it's 1
              dff.initialMincount = Math.min(dff.minCount, 1);
            }
          } else {
            // we're sorting by index order.
            // if minCount==0, we should always be able to get accurate results w/o over-requesting or refining
            // if minCount==1, we should be able to get accurate results w/o over-requesting, but we'll need to refine
            // if minCount==n (>1), we can set the initialMincount to minCount/nShards, rounded up.
            // For example, we know that if minCount=10 and we have 3 shards, then at least one shard must have a count of 4 for the term
            // For the minCount>1 case, we can generate too short of a list (miss terms at the end of the list) unless limit==-1
            // For example: each shard could produce a list of top 10, but some of those could fail to make it into the combined list (i.e.
            //   we needed to go beyond the top 10 to generate the top 10 combined).  Overrequesting can help a little here, but not as
            //   much as when sorting by count.
            if (dff.minCount <= 1) {
              dff.initialMincount = dff.minCount;
            } else {
              dff.initialMincount = (int)Math.ceil((double)dff.minCount / rb.slices.length);
              // dff.initialMincount = 1;
            }
          }

          if (dff.initialMincount != 0) {
            sreq.params.set(paramStart + FacetParams.FACET_MINCOUNT, dff.initialMincount);
          }

          // Currently this is for testing only and allows overriding of the
          // facet.limit set to the shards
          dff.initialLimit = rb.req.getParams().getInt("facet.shard.limit", dff.initialLimit);

          sreq.params.set(paramStart + FacetParams.FACET_LIMIT,  dff.initialLimit);
=======
    if (!rb.doFacets) return;
    
    if ((sreq.purpose & ShardRequest.PURPOSE_GET_TOP_IDS) != 0) {
      sreq.purpose |= ShardRequest.PURPOSE_GET_FACETS;
      
      FacetInfo fi = rb._facetInfo;
      if (fi == null) {
        rb._facetInfo = fi = new FacetInfo();
        fi.parse(rb.req.getParams(), rb);
>>>>>>> 18e867c7
      }
      
      modifyRequestForFieldFacets(rb, sreq, fi);
      
      modifyRequestForPivotFacets(rb, sreq, fi.pivotFacets);
      
      sreq.params.remove(FacetParams.FACET_MINCOUNT);
      sreq.params.remove(FacetParams.FACET_OFFSET);
      
    } else {
      // turn off faceting on other requests
      sreq.params.set(FacetParams.FACET, "false");
      // we could optionally remove faceting params
    }
  }
  
  private void modifyRequestForFieldFacets(ResponseBuilder rb, ShardRequest sreq, FacetInfo fi) {
    for (DistribFieldFacet dff : fi.facets.values()) {
      
      String paramStart = "f." + dff.field + '.';
      sreq.params.remove(paramStart + FacetParams.FACET_MINCOUNT);
      sreq.params.remove(paramStart + FacetParams.FACET_OFFSET);
      
      dff.initialLimit = dff.limit <= 0 ? dff.limit : dff.offset + dff.limit;
      
      if (dff.sort.equals(FacetParams.FACET_SORT_COUNT)) {
        if (dff.limit > 0) {
          // set the initial limit higher to increase accuracy
          dff.initialLimit = doOverRequestMath(dff.initialLimit, dff.overrequestRatio, 
                                               dff.overrequestCount);
          dff.initialMincount = 0; // TODO: we could change this to 1, but would
                                   // then need more refinement for small facet
                                   // result sets?
        } else {
          // if limit==-1, then no need to artificially lower mincount to 0 if
          // it's 1
          dff.initialMincount = Math.min(dff.minCount, 1);
        }
      } else {
        // we're sorting by index order.
        // if minCount==0, we should always be able to get accurate results w/o
        // over-requesting or refining
        // if minCount==1, we should be able to get accurate results w/o
        // over-requesting, but we'll need to refine
        // if minCount==n (>1), we can set the initialMincount to
        // minCount/nShards, rounded up.
        // For example, we know that if minCount=10 and we have 3 shards, then
        // at least one shard must have a count of 4 for the term
        // For the minCount>1 case, we can generate too short of a list (miss
        // terms at the end of the list) unless limit==-1
        // For example: each shard could produce a list of top 10, but some of
        // those could fail to make it into the combined list (i.e.
        // we needed to go beyond the top 10 to generate the top 10 combined).
        // Overrequesting can help a little here, but not as
        // much as when sorting by count.
        if (dff.minCount <= 1) {
          dff.initialMincount = dff.minCount;
        } else {
          dff.initialMincount = (int) Math.ceil((double) dff.minCount / rb.slices.length);
        }
      }
      
      // Currently this is for testing only and allows overriding of the
      // facet.limit set to the shards
      dff.initialLimit = rb.req.getParams().getInt("facet.shard.limit", dff.initialLimit);
      
      sreq.params.set(paramStart + FacetParams.FACET_LIMIT, dff.initialLimit);
      sreq.params.set(paramStart + FacetParams.FACET_MINCOUNT, dff.initialMincount);

    }
  }
  
  private void modifyRequestForPivotFacets(ResponseBuilder rb,
                                           ShardRequest sreq, 
                                           SimpleOrderedMap<PivotFacet> pivotFacets) {
    for (Entry<String,PivotFacet> pfwEntry : pivotFacets) {
      PivotFacet pivot = pfwEntry.getValue();
      for (String pivotField : StrUtils.splitSmart(pivot.getKey(), ',')) {
        modifyRequestForIndividualPivotFacets(rb, sreq, pivotField);
      }
    }
  }
  
  private void modifyRequestForIndividualPivotFacets(ResponseBuilder rb, ShardRequest sreq, 
                                                     String fieldToOverRequest) {

    final SolrParams originalParams = rb.req.getParams();
    final String paramStart = "f." + fieldToOverRequest + ".";

    final int requestedLimit = originalParams.getFieldInt(fieldToOverRequest,
                                                          FacetParams.FACET_LIMIT, 100);
    sreq.params.remove(paramStart + FacetParams.FACET_LIMIT);

    final int offset = originalParams.getFieldInt(fieldToOverRequest,
                                                  FacetParams.FACET_OFFSET, 0);
    sreq.params.remove(paramStart + FacetParams.FACET_OFFSET);
    
    final double overRequestRatio = originalParams.getFieldDouble
      (fieldToOverRequest, FacetParams.FACET_OVERREQUEST_RATIO, 1.5);
    sreq.params.remove(paramStart + FacetParams.FACET_OVERREQUEST_RATIO);
    
    final int overRequestCount = originalParams.getFieldInt
      (fieldToOverRequest, FacetParams.FACET_OVERREQUEST_COUNT, 10);
    sreq.params.remove(paramStart + FacetParams.FACET_OVERREQUEST_COUNT);
    
    final int requestedMinCount = originalParams.getFieldInt
      (fieldToOverRequest, FacetParams.FACET_PIVOT_MINCOUNT, 1);
    sreq.params.remove(paramStart + FacetParams.FACET_PIVOT_MINCOUNT);

    final String defaultSort = (requestedLimit > 0)
      ? FacetParams.FACET_SORT_COUNT : FacetParams.FACET_SORT_INDEX;
    final String sort = originalParams.getFieldParam
      (fieldToOverRequest, FacetParams.FACET_SORT, defaultSort);

    int shardLimit = requestedLimit + offset;
    int shardMinCount = requestedMinCount;

    // per-shard mincount & overrequest
    if ( FacetParams.FACET_SORT_INDEX.equals(sort) && 
         1 < requestedMinCount && 
         0 < requestedLimit) {

      // We can divide the mincount by num shards rounded up, because unless 
      // a single shard has at least that many it can't compete...
      shardMinCount = (int) Math.ceil((double) requestedMinCount / rb.slices.length);

      // ...but we still need to overrequest to reduce chances of missing something
      shardLimit = doOverRequestMath(shardLimit, overRequestRatio, overRequestCount);

      // (for mincount <= 1, no overrequest needed)

    } else if ( FacetParams.FACET_SORT_COUNT.equals(sort) ) {
      if ( 0 < requestedLimit ) {
        shardLimit = doOverRequestMath(shardLimit, overRequestRatio, overRequestCount);
        shardMinCount = 0; 
      } else {
        shardMinCount = Math.min(requestedMinCount, 1);
      }
    } 
    sreq.params.set(paramStart + FacetParams.FACET_LIMIT, shardLimit);
    sreq.params.set(paramStart + FacetParams.FACET_PIVOT_MINCOUNT, shardMinCount);
  }
  
  private int doOverRequestMath(int limit, double ratio, int count) {
    // NOTE: normally, "1.0F < ratio"
    //
    // if the user chooses a ratio < 1, we allow it and don't "bottom out" at
    // the original limit until *after* we've also added the count.
    int adjustedLimit = (int) (limit * ratio) + count;
    return Math.max(limit, adjustedLimit);
  }
  
  @Override
  public void handleResponses(ResponseBuilder rb, ShardRequest sreq) {
    if (!rb.doFacets) return;
    
    if ((sreq.purpose & ShardRequest.PURPOSE_GET_FACETS) != 0) {
      countFacets(rb, sreq);
    } else {
      // at present PURPOSE_REFINE_FACETS and PURPOSE_REFINE_PIVOT_FACETS
      // don't co-exist in individual requests, but don't assume that
      // will always be the case
      if ((sreq.purpose & ShardRequest.PURPOSE_REFINE_FACETS) != 0) {
        refineFacets(rb, sreq);
      }
      if ((sreq.purpose & ShardRequest.PURPOSE_REFINE_PIVOT_FACETS) != 0) {
        refinePivotFacets(rb, sreq);
      }
    }
  }
  
  private void countFacets(ResponseBuilder rb, ShardRequest sreq) {
    FacetInfo fi = rb._facetInfo;
    
    for (ShardResponse srsp : sreq.responses) {
      int shardNum = rb.getShardNum(srsp.getShard());
      NamedList facet_counts = null;
      try {
        facet_counts = (NamedList) srsp.getSolrResponse().getResponse().get("facet_counts");
      } catch (Exception ex) {
        if (rb.req.getParams().getBool(ShardParams.SHARDS_TOLERANT, false)) {
          continue; // looks like a shard did not return anything
        }
        throw new SolrException(ErrorCode.SERVER_ERROR,
            "Unable to read facet info for shard: " + srsp.getShard(), ex);
      }
<<<<<<< HEAD

      if (facet_counts == null) {
        continue;
      }

      NamedList facet_queries = (NamedList)facet_counts.get("facet_queries");
=======
      
      // handle facet queries
      NamedList facet_queries = (NamedList) facet_counts.get("facet_queries");
>>>>>>> 18e867c7
      if (facet_queries != null) {
        for (int i = 0; i < facet_queries.size(); i++) {
          String returnedKey = facet_queries.getName(i);
          long count = ((Number) facet_queries.getVal(i)).longValue();
          QueryFacet qf = fi.queryFacets.get(returnedKey);
          qf.count += count;
        }
      }
      
      // step through each facet.field, adding results from this shard
      NamedList facet_fields = (NamedList) facet_counts.get("facet_fields");
      
      if (facet_fields != null) {
        for (DistribFieldFacet dff : fi.facets.values()) {
          dff.add(shardNum, (NamedList) facet_fields.get(dff.getKey()), dff.initialLimit);
        }
      }
      
      // Distributed facet_dates
      doDistribDates(fi, facet_counts);

      // Distributed facet_ranges
      doDistribRanges(fi, facet_counts);

      // Distributed facet_intervals
      doDistribIntervals(fi, facet_counts);
      
      // Distributed facet_pivots - this is just the per shard collection,
      // refinement reqs still needed (below) once we've considered every shard
      doDistribPivots(rb, shardNum, facet_counts);

    } // end for-each-response-in-shard-request...
    
    // refine each pivot based on the new shard data
    for (Entry<String,PivotFacet> pivotFacet : fi.pivotFacets) {
      pivotFacet.getValue().queuePivotRefinementRequests();
    }
    
    //
    // This code currently assumes that there will be only a single
    // request ((with responses from all shards) sent out to get facets...
    // otherwise we would need to wait until all facet responses were received.
    //
    for (DistribFieldFacet dff : fi.facets.values()) {
      // no need to check these facets for refinement
      if (dff.initialLimit <= 0 && dff.initialMincount <= 1) continue;
      
      // only other case where index-sort doesn't need refinement is if minCount==0
      if (dff.minCount <= 1 && dff.sort.equals(FacetParams.FACET_SORT_INDEX)) continue;
      
      @SuppressWarnings("unchecked") // generic array's are annoying
      List<String>[] tmp = (List<String>[]) new List[rb.shards.length];
      dff._toRefine = tmp;
      
      ShardFacetCount[] counts = dff.getCountSorted();
      int ntop = Math.min(counts.length, 
                          dff.limit >= 0 ? dff.offset + dff.limit : Integer.MAX_VALUE);
      long smallestCount = counts.length == 0 ? 0 : counts[ntop - 1].count;
      
      for (int i = 0; i < counts.length; i++) {
        ShardFacetCount sfc = counts[i];
        boolean needRefinement = false;
        
        if (i < ntop) {
          // automatically flag the top values for refinement
          // this should always be true for facet.sort=index
          needRefinement = true;
        } else {
          // this logic should only be invoked for facet.sort=index (for now)
          
          // calculate the maximum value that this term may have
          // and if it is >= smallestCount, then flag for refinement
          long maxCount = sfc.count;
          for (int shardNum = 0; shardNum < rb.shards.length; shardNum++) {
            FixedBitSet fbs = dff.counted[shardNum];
            // fbs can be null if a shard request failed
            if (fbs != null && (sfc.termNum >= fbs.length() || !fbs.get(sfc.termNum))) {
              // if missing from this shard, add the max it could be
              maxCount += dff.maxPossible(sfc, shardNum);
            }
          }
          if (maxCount >= smallestCount) {
            // TODO: on a tie, we could check the term values
            needRefinement = true;
          }
        }
        
        if (needRefinement) {
          // add a query for each shard missing the term that needs refinement
          for (int shardNum = 0; shardNum < rb.shards.length; shardNum++) {
            FixedBitSet fbs = dff.counted[shardNum];
            // fbs can be null if a shard request failed
            if (fbs != null && 
                (sfc.termNum >= fbs.length() || !fbs.get(sfc.termNum)) && 
                dff.maxPossible(sfc, shardNum) > 0) {

              dff.needRefinements = true;
              List<String> lst = dff._toRefine[shardNum];
              if (lst == null) {
                lst = dff._toRefine[shardNum] = new ArrayList<>();
              }
              lst.add(sfc.name);
            }
          }
        }
      }
    }
  }

  // The implementation below uses the first encountered shard's
  // facet_intervals as the basis for subsequent shards' data to be merged.
  private void doDistribIntervals(FacetInfo fi, NamedList facet_counts) {
    @SuppressWarnings("unchecked")
    SimpleOrderedMap<SimpleOrderedMap<Integer>> facet_intervals =
        (SimpleOrderedMap<SimpleOrderedMap<Integer>>)
            facet_counts.get("facet_intervals");

    if (facet_intervals != null) {

      for (Map.Entry<String, SimpleOrderedMap<Integer>> entry : facet_intervals) {
        final String field = entry.getKey();
        SimpleOrderedMap<Integer> existingCounts = fi.intervalFacets.get(field);
        if (existingCounts == null) {
          // first time we've seen this field, no merging
          fi.intervalFacets.add(field, entry.getValue());

        } else {
          // not the first time, merge current field counts
          Iterator<Map.Entry<String, Integer>> newItr = entry.getValue().iterator();
          Iterator<Map.Entry<String, Integer>> exItr = existingCounts.iterator();

          // all intervals should be returned by each shard, even if they have zero count,
          // and in the same order
          while (exItr.hasNext()) {
            Map.Entry<String, Integer> exItem = exItr.next();
            if (!newItr.hasNext()) {
              throw new SolrException(ErrorCode.SERVER_ERROR,
                  "Interval facet shard response missing key: " + exItem.getKey());
            }
            Map.Entry<String, Integer> newItem = newItr.next();
            if (!newItem.getKey().equals(exItem.getKey())) {
              throw new SolrException(ErrorCode.SERVER_ERROR,
                  "Interval facet shard response has extra key: " + newItem.getKey());
            }
            exItem.setValue(exItem.getValue() + newItem.getValue());
          }
          if (newItr.hasNext()) {
            throw new SolrException(ErrorCode.SERVER_ERROR,
                "Interval facet shard response has at least one extra key: "
                + newItr.next().getKey());
          }
        }
      }
    }
  }

  //
  // The implementation below uses the first encountered shard's
  // facet_ranges as the basis for subsequent shards' data to be merged.
  private void doDistribRanges(FacetInfo fi, NamedList facet_counts) {
    @SuppressWarnings("unchecked")
    SimpleOrderedMap<SimpleOrderedMap<Object>> facet_ranges =
      (SimpleOrderedMap<SimpleOrderedMap<Object>>)
      facet_counts.get("facet_ranges");

    if (facet_ranges != null) {

      // go through each facet_range
      for (Map.Entry<String,SimpleOrderedMap<Object>> entry : facet_ranges) {
        final String field = entry.getKey();
        if (fi.rangeFacets.get(field) == null) {
          // first time we've seen this field, no merging
          fi.rangeFacets.add(field, entry.getValue());

        } else {
          // not the first time, merge current field counts

          @SuppressWarnings("unchecked")
          NamedList<Integer> shardFieldValues
            = (NamedList<Integer>) entry.getValue().get("counts");

          @SuppressWarnings("unchecked")
          NamedList<Integer> existFieldValues
            = (NamedList<Integer>) fi.rangeFacets.get(field).get("counts");

          for (Map.Entry<String,Integer> existPair : existFieldValues) {
            final String key = existPair.getKey();
            // can be null if inconsistencies in shards responses
            Integer newValue = shardFieldValues.get(key);
            if  (null != newValue) {
              Integer oldValue = existPair.getValue();
              existPair.setValue(oldValue + newValue);
            }
          }
        }
      }
    }
  }

  //
  // The implementation below uses the first encountered shard's
  // facet_dates as the basis for subsequent shards' data to be merged.
  // (the "NOW" param should ensure consistency)
  private void doDistribDates(FacetInfo fi, NamedList facet_counts) {
    @SuppressWarnings("unchecked")
    SimpleOrderedMap<SimpleOrderedMap<Object>> facet_dates =
      (SimpleOrderedMap<SimpleOrderedMap<Object>>)
      facet_counts.get("facet_dates");

    if (facet_dates != null) {

      // go through each facet_date
      for (Map.Entry<String,SimpleOrderedMap<Object>> entry : facet_dates) {
        final String field = entry.getKey();
        if (fi.dateFacets.get(field) == null) {
          // first time we've seen this field, no merging
          fi.dateFacets.add(field, entry.getValue());

        } else {
          // not the first time, merge current field

          SimpleOrderedMap<Object> shardFieldValues
            = entry.getValue();
          SimpleOrderedMap<Object> existFieldValues
            = fi.dateFacets.get(field);

          for (Map.Entry<String,Object> existPair : existFieldValues) {
            final String key = existPair.getKey();
            if (key.equals("gap") ||
                key.equals("end") ||
                key.equals("start")) {
              // we can skip these, must all be the same across shards
              continue;
            }
            // can be null if inconsistencies in shards responses
            Integer newValue = (Integer) shardFieldValues.get(key);
            if  (null != newValue) {
              Integer oldValue = ((Integer) existPair.getValue());
              existPair.setValue(oldValue + newValue);
            }
          }
        }
      }
    }
  }

  private void doDistribPivots(ResponseBuilder rb, int shardNum, NamedList facet_counts) {
    @SuppressWarnings("unchecked")
    SimpleOrderedMap<List<NamedList<Object>>> facet_pivot 
      = (SimpleOrderedMap<List<NamedList<Object>>>) facet_counts.get(PIVOT_KEY);
    
    if (facet_pivot != null) {
      for (Map.Entry<String,List<NamedList<Object>>> pivot : facet_pivot) {
        final String pivotName = pivot.getKey();
        PivotFacet facet = rb._facetInfo.pivotFacets.get(pivotName);
        facet.mergeResponseFromShard(shardNum, rb, pivot.getValue());
      }
    }
  }


  private void refineFacets(ResponseBuilder rb, ShardRequest sreq) {
    FacetInfo fi = rb._facetInfo;
    
    for (ShardResponse srsp : sreq.responses) {
      // int shardNum = rb.getShardNum(srsp.shard);
      NamedList facet_counts = (NamedList) srsp.getSolrResponse().getResponse().get("facet_counts");
      NamedList facet_fields = (NamedList) facet_counts.get("facet_fields");
      
      if (facet_fields == null) continue; // this can happen when there's an exception
      
      for (int i = 0; i < facet_fields.size(); i++) {
        String key = facet_fields.getName(i);
        DistribFieldFacet dff = fi.facets.get(key);
        if (dff == null) continue;
        
        NamedList shardCounts = (NamedList) facet_fields.getVal(i);
        
        for (int j = 0; j < shardCounts.size(); j++) {
          String name = shardCounts.getName(j);
          long count = ((Number) shardCounts.getVal(j)).longValue();
          ShardFacetCount sfc = dff.counts.get(name);
          if (sfc == null) {
            // we got back a term we didn't ask for?
            log.error("Unexpected term returned for facet refining. key=" + key
                      + " term='" + name + "'" + "\n\trequest params=" + sreq.params
                      + "\n\ttoRefine=" + dff._toRefine + "\n\tresponse="
                      + shardCounts);
            continue;
          }
          sfc.count += count;
        }
      }
    }
  }
  
  private void refinePivotFacets(ResponseBuilder rb, ShardRequest sreq) {
    // This is after the shard has returned the refinement request
    FacetInfo fi = rb._facetInfo;
    for (ShardResponse srsp : sreq.responses) {
      
      int shardNumber = rb.getShardNum(srsp.getShard());
      
      NamedList facetCounts = (NamedList) srsp.getSolrResponse().getResponse().get("facet_counts");
      
      @SuppressWarnings("unchecked")
      NamedList<List<NamedList<Object>>> pivotFacetResponsesFromShard 
        = (NamedList<List<NamedList<Object>>>) facetCounts.get(PIVOT_KEY);

      if (null == pivotFacetResponsesFromShard) {
        throw new SolrException(SolrException.ErrorCode.SERVER_ERROR, 
                                "No pivot refinement response from shard: " + srsp.getShard());
      }
      
      for (Entry<String,List<NamedList<Object>>> pivotFacetResponseFromShard : pivotFacetResponsesFromShard) {
        PivotFacet masterPivotFacet = fi.pivotFacets.get(pivotFacetResponseFromShard.getKey());
        masterPivotFacet.mergeResponseFromShard(shardNumber, rb, pivotFacetResponseFromShard.getValue());  
        masterPivotFacet.removeAllRefinementsForShard(shardNumber);
      }
    }
    
    if (allPivotFacetsAreFullyRefined(fi)) {
      for (Entry<String,PivotFacet> pf : fi.pivotFacets) {
        pf.getValue().queuePivotRefinementRequests();
      }
      reQueuePivotFacetShardRequests(rb);
    }
  }
  
  private boolean allPivotFacetsAreFullyRefined(FacetInfo fi) {
    
    for (Entry<String,PivotFacet> pf : fi.pivotFacets) {
      if (pf.getValue().isRefinementsRequired()) {
        return false;
      }
    }
    return true;
  }
  
  private boolean doAnyPivotFacetRefinementRequestsExistForShard(FacetInfo fi,
                                                                 int shardNum) {
    for (int i = 0; i < fi.pivotFacets.size(); i++) {
      PivotFacet pf = fi.pivotFacets.getVal(i);
      if ( ! pf.getQueuedRefinements(shardNum).isEmpty() ) {
        return true;
      }
    }
    return false;
  }
  
  private void reQueuePivotFacetShardRequests(ResponseBuilder rb) {
    for (int shardNum = 0; shardNum < rb.shards.length; shardNum++) {
      if (doAnyPivotFacetRefinementRequestsExistForShard(rb._facetInfo, shardNum)) {
        enqueuePivotFacetShardRequests(null, rb, shardNum);
      }
    }
  }
  
  @Override
  public void finishStage(ResponseBuilder rb) {
    pivotRefinementCounter = 0;
    if (!rb.doFacets || rb.stage != ResponseBuilder.STAGE_GET_FIELDS) return;
    // wait until STAGE_GET_FIELDS
    // so that "result" is already stored in the response (for aesthetics)
    
    FacetInfo fi = rb._facetInfo;
    
    NamedList<Object> facet_counts = new SimpleOrderedMap<>();
    
    NamedList<Number> facet_queries = new SimpleOrderedMap<>();
    facet_counts.add("facet_queries", facet_queries);
    for (QueryFacet qf : fi.queryFacets.values()) {
      facet_queries.add(qf.getKey(), num(qf.count));
    }
    
    NamedList<Object> facet_fields = new SimpleOrderedMap<>();
    facet_counts.add("facet_fields", facet_fields);
    
    for (DistribFieldFacet dff : fi.facets.values()) {
      // order is important for facet values, so use NamedList
      NamedList<Object> fieldCounts = new NamedList<>(); 
      facet_fields.add(dff.getKey(), fieldCounts);
      
      ShardFacetCount[] counts;
      boolean countSorted = dff.sort.equals(FacetParams.FACET_SORT_COUNT);
      if (countSorted) {
        counts = dff.countSorted;
        if (counts == null || dff.needRefinements) {
          counts = dff.getCountSorted();
        }
      } else if (dff.sort.equals(FacetParams.FACET_SORT_INDEX)) {
        counts = dff.getLexSorted();
      } else { // TODO: log error or throw exception?
        counts = dff.getLexSorted();
      }
      
      if (countSorted) {
        int end = dff.limit < 0 
          ? counts.length : Math.min(dff.offset + dff.limit, counts.length);
        for (int i = dff.offset; i < end; i++) {
          if (counts[i].count < dff.minCount) {
            break;
          }
          fieldCounts.add(counts[i].name, num(counts[i].count));
        }
      } else {
        int off = dff.offset;
        int lim = dff.limit >= 0 ? dff.limit : Integer.MAX_VALUE;
        
        // index order...
        for (int i = 0; i < counts.length; i++) {
          long count = counts[i].count;
          if (count < dff.minCount) continue;
          if (off > 0) {
            off--;
            continue;
          }
          if (lim <= 0) {
            break;
          }
          lim--;
          fieldCounts.add(counts[i].name, num(count));
        }
      }

      if (dff.missing) {
        fieldCounts.add(null, num(dff.missingCount));
      }
    }

    facet_counts.add("facet_dates", fi.dateFacets);
    facet_counts.add("facet_ranges", fi.rangeFacets);
    facet_counts.add("facet_intervals", fi.intervalFacets);

    if (fi.pivotFacets != null && fi.pivotFacets.size() > 0) {
      facet_counts.add(PIVOT_KEY, createPivotFacetOutput(rb));
    }

    rb.rsp.add("facet_counts", facet_counts);

    rb._facetInfo = null;  // could be big, so release asap
  }

  private SimpleOrderedMap<List<NamedList<Object>>> createPivotFacetOutput(ResponseBuilder rb) {
    
    SimpleOrderedMap<List<NamedList<Object>>> combinedPivotFacets = new SimpleOrderedMap<>();
    for (Entry<String,PivotFacet> entry : rb._facetInfo.pivotFacets) {
      String key = entry.getKey();
      PivotFacet pivot = entry.getValue();
      List<NamedList<Object>> trimmedPivots = pivot.getTrimmedPivotsAsListOfNamedLists(rb);
      if (null == trimmedPivots) {
        trimmedPivots = Collections.<NamedList<Object>>emptyList();
      }

      combinedPivotFacets.add(key, trimmedPivots);
    }
    return combinedPivotFacets;
  }

  // use <int> tags for smaller facet counts (better back compatibility)
  private Number num(long val) {
   if (val < Integer.MAX_VALUE) return (int)val;
   else return val;
  }
  private Number num(Long val) {
    if (val.longValue() < Integer.MAX_VALUE) return val.intValue();
    else return val;
  }


  /////////////////////////////////////////////
  ///  SolrInfoMBean
  ////////////////////////////////////////////

  @Override
  public String getDescription() {
    return "Handle Faceting";
  }

  @Override
  public String getSource() {
    return null;
  }

  @Override
  public URL[] getDocs() {
    return null;
  }

  /**
   * <b>This API is experimental and subject to change</b>
   */
  public static class FacetInfo {

    public LinkedHashMap<String,QueryFacet> queryFacets;
    public LinkedHashMap<String,DistribFieldFacet> facets;
    public SimpleOrderedMap<SimpleOrderedMap<Object>> dateFacets
      = new SimpleOrderedMap<>();
    public SimpleOrderedMap<SimpleOrderedMap<Object>> rangeFacets
      = new SimpleOrderedMap<>();
    public SimpleOrderedMap<SimpleOrderedMap<Integer>> intervalFacets
      = new SimpleOrderedMap<>();
    public SimpleOrderedMap<PivotFacet> pivotFacets
      = new SimpleOrderedMap<>();

    void parse(SolrParams params, ResponseBuilder rb) {
      queryFacets = new LinkedHashMap<>();
      facets = new LinkedHashMap<>();

      String[] facetQs = params.getParams(FacetParams.FACET_QUERY);
      if (facetQs != null) {
        for (String query : facetQs) {
          QueryFacet queryFacet = new QueryFacet(rb, query);
          queryFacets.put(queryFacet.getKey(), queryFacet);
        }
      }
      
      String[] facetFs = params.getParams(FacetParams.FACET_FIELD);
      if (facetFs != null) {
        
        for (String field : facetFs) {
          DistribFieldFacet ff = new DistribFieldFacet(rb, field);
          facets.put(ff.getKey(), ff);
        }
      }

      // Develop Pivot Facet Information
      String[] facetPFs = params.getParams(FacetParams.FACET_PIVOT);
      if (facetPFs != null) {
        for (String fieldGroup : facetPFs) {
          PivotFacet pf = new PivotFacet(rb, fieldGroup);
          pivotFacets.add(pf.getKey(), pf);
        }
      }
    }
  }
  
  /**
   * <b>This API is experimental and subject to change</b>
   */
  public static class FacetBase {
    String facetType; // facet.field, facet.query, etc (make enum?)
    String facetStr; // original parameter value of facetStr
    String facetOn; // the field or query, absent localParams if appropriate
    private String key; // label in the response for the result... 
                        // "foo" for {!key=foo}myfield
    SolrParams localParams; // any local params for the facet
    
    public FacetBase(ResponseBuilder rb, String facetType, String facetStr) {
      this.facetType = facetType;
      this.facetStr = facetStr;
      try {
        this.localParams = QueryParsing.getLocalParams(facetStr,
                                                       rb.req.getParams());
      } catch (SyntaxError e) {
        throw new SolrException(SolrException.ErrorCode.BAD_REQUEST, e);
      }
      this.facetOn = facetStr;
      this.key = facetStr;
      
      if (localParams != null) {
        // remove local params unless it's a query
        if (!facetType.equals(FacetParams.FACET_QUERY)) {
          facetOn = localParams.get(CommonParams.VALUE);
          key = facetOn;
        }
        
        key = localParams.get(CommonParams.OUTPUT_KEY, key);
      }
    }
    
    /** returns the key in the response that this facet will be under */
    public String getKey() { return key; }
    public String getType() { return facetType; }
  }
  
  /**
   * <b>This API is experimental and subject to change</b>
   */
  public static class QueryFacet extends FacetBase {
    public long count;
    
    public QueryFacet(ResponseBuilder rb, String facetStr) {
      super(rb, FacetParams.FACET_QUERY, facetStr);
    }
  }
  
  /**
   * <b>This API is experimental and subject to change</b>
   */
  public static class FieldFacet extends FacetBase {
    public String field; // the field to facet on... "myfield" for
                         // {!key=foo}myfield
    public FieldType ftype;
    public int offset;
    public int limit;
    public int minCount;
    public String sort;
    public boolean missing;
    public String prefix;
    public long missingCount;
    
    public FieldFacet(ResponseBuilder rb, String facetStr) {
      super(rb, FacetParams.FACET_FIELD, facetStr);
      fillParams(rb, rb.req.getParams(), facetOn);
    }
    
    protected void fillParams(ResponseBuilder rb, SolrParams params, String field) {
      this.field = field;
      this.ftype = rb.req.getSchema().getFieldTypeNoEx(this.field);
      this.offset = params.getFieldInt(field, FacetParams.FACET_OFFSET, 0);
      this.limit = params.getFieldInt(field, FacetParams.FACET_LIMIT, 100);
      Integer mincount = params.getFieldInt(field, FacetParams.FACET_MINCOUNT);
      if (mincount == null) {
        Boolean zeros = params.getFieldBool(field, FacetParams.FACET_ZEROS);
        // mincount = (zeros!=null && zeros) ? 0 : 1;
        mincount = (zeros != null && !zeros) ? 1 : 0;
        // current default is to include zeros.
      }
      this.minCount = mincount;
      this.missing = params.getFieldBool(field, FacetParams.FACET_MISSING, false);
      // default to sorting by count if there is a limit.
      this.sort = params.getFieldParam(field, FacetParams.FACET_SORT,
                                       (limit > 0 ? 
                                        FacetParams.FACET_SORT_COUNT
                                        : FacetParams.FACET_SORT_INDEX));
      if (this.sort.equals(FacetParams.FACET_SORT_COUNT_LEGACY)) {
        this.sort = FacetParams.FACET_SORT_COUNT;
      } else if (this.sort.equals(FacetParams.FACET_SORT_INDEX_LEGACY)) {
        this.sort = FacetParams.FACET_SORT_INDEX;
      }
      this.prefix = params.getFieldParam(field, FacetParams.FACET_PREFIX);
    }
  }
  
  /**
   * <b>This API is experimental and subject to change</b>
   */
  @SuppressWarnings("rawtypes")
  public static class DistribFieldFacet extends FieldFacet {
    public List<String>[] _toRefine; // a List<String> of refinements needed,
                                     // one for each shard.
    
    // SchemaField sf; // currently unneeded
    
    // the max possible count for a term appearing on no list
    public long missingMaxPossible;
    // the max possible count for a missing term for each shard (indexed by
    // shardNum)
    public long[] missingMax;
    // a bitset for each shard, keeping track of which terms seen
    public FixedBitSet[] counted; 
    public HashMap<String,ShardFacetCount> counts = new HashMap<>(128);
    public int termNum;
    
    public int initialLimit; // how many terms requested in first phase
    public int initialMincount; // mincount param sent to each shard
    public double overrequestRatio;
    public int overrequestCount;
    public boolean needRefinements;
    public ShardFacetCount[] countSorted;
    
    DistribFieldFacet(ResponseBuilder rb, String facetStr) {
      super(rb, facetStr);
      // sf = rb.req.getSchema().getField(field);
      missingMax = new long[rb.shards.length];
      counted = new FixedBitSet[rb.shards.length];
    }
    
    protected void fillParams(ResponseBuilder rb, SolrParams params, String field) {
      super.fillParams(rb, params, field);
      this.overrequestRatio
        = params.getFieldDouble(field, FacetParams.FACET_OVERREQUEST_RATIO, 1.5);
      this.overrequestCount 
        = params.getFieldInt(field, FacetParams.FACET_OVERREQUEST_COUNT, 10);
                             
    }
    
    void add(int shardNum, NamedList shardCounts, int numRequested) {
      // shardCounts could be null if there was an exception
      int sz = shardCounts == null ? 0 : shardCounts.size();
      int numReceived = sz;
      
      FixedBitSet terms = new FixedBitSet(termNum + sz);
      
      long last = 0;
      for (int i = 0; i < sz; i++) {
        String name = shardCounts.getName(i);
        long count = ((Number) shardCounts.getVal(i)).longValue();
        if (name == null) {
          missingCount += count;
          numReceived--;
        } else {
          ShardFacetCount sfc = counts.get(name);
          if (sfc == null) {
            sfc = new ShardFacetCount();
            sfc.name = name;
            sfc.indexed = ftype == null ? sfc.name : ftype.toInternal(sfc.name);
            sfc.termNum = termNum++;
            counts.put(name, sfc);
          }
          sfc.count += count;
          terms.set(sfc.termNum);
          last = count;
        }
      }
      
      // the largest possible missing term is initialMincount if we received
      // less than the number requested.
      if (numRequested < 0 || numRequested != 0 && numReceived < numRequested) {
        last = initialMincount;
      }
      
      missingMaxPossible += last;
      missingMax[shardNum] = last;
      counted[shardNum] = terms;
    }
    
    public ShardFacetCount[] getLexSorted() {
      ShardFacetCount[] arr 
        = counts.values().toArray(new ShardFacetCount[counts.size()]);
      Arrays.sort(arr, new Comparator<ShardFacetCount>() {
        @Override
        public int compare(ShardFacetCount o1, ShardFacetCount o2) {
          return o1.indexed.compareTo(o2.indexed);
        }
      });
      countSorted = arr;
      return arr;
    }
    
    public ShardFacetCount[] getCountSorted() {
      ShardFacetCount[] arr 
        = counts.values().toArray(new ShardFacetCount[counts.size()]);
      Arrays.sort(arr, new Comparator<ShardFacetCount>() {
        @Override
        public int compare(ShardFacetCount o1, ShardFacetCount o2) {
          if (o2.count < o1.count) return -1;
          else if (o1.count < o2.count) return 1;
          return o1.indexed.compareTo(o2.indexed);
        }
      });
      countSorted = arr;
      return arr;
    }
    
    // returns the max possible value this ShardFacetCount could have for this shard
    // (assumes the shard did not report a count for this value)
    long maxPossible(ShardFacetCount sfc, int shardNum) {
      return missingMax[shardNum];
      // TODO: could store the last term in the shard to tell if this term
      // comes before or after it. If it comes before, we could subtract 1
    }
  }
  
  /**
   * <b>This API is experimental and subject to change</b>
   */
  public static class ShardFacetCount {
    public String name;
    // the indexed form of the name... used for comparisons
    public String indexed; 
    public long count;
    public int termNum; // term number starting at 0 (used in bit arrays)
    
    @Override
    public String toString() {
      return "{term=" + name + ",termNum=" + termNum + ",count=" + count + "}";
    }
  }
}<|MERGE_RESOLUTION|>--- conflicted
+++ resolved
@@ -43,12 +43,12 @@
 import org.apache.solr.common.util.NamedList;
 import org.apache.solr.common.util.SimpleOrderedMap;
 import org.apache.solr.common.util.StrUtils;
-import org.apache.solr.search.facet.SimpleFacets;
 import org.apache.solr.schema.FieldType;
 import org.apache.solr.search.QueryParsing;
 import org.apache.solr.search.SyntaxError;
 import org.slf4j.Logger;
 import org.slf4j.LoggerFactory;
+import org.apache.solr.search.facet.SimpleFacets;
 
 /**
  * TODO!
@@ -85,64 +85,36 @@
    */
   @Override
   public void process(ResponseBuilder rb) throws IOException {
-
-    //SolrParams params = rb.req.getParams();
-    if (rb.doFacets) {
-      ModifiableSolrParams params = new ModifiableSolrParams();
-      SolrParams origParams = rb.req.getParams();
-      Iterator<String> iter = origParams.getParameterNamesIterator();
-      while (iter.hasNext()) {
-        String paramName = iter.next();
-        // Deduplicate the list with LinkedHashSet, but _only_ for facet params.
-        if (paramName.startsWith(FacetParams.FACET) == false) {
-          params.add(paramName, origParams.getParams(paramName));
-          continue;
-        }
-        HashSet<String> deDupe = new LinkedHashSet<>(Arrays.asList(origParams.getParams(paramName)));
-        params.add(paramName, deDupe.toArray(new String[deDupe.size()]));
-      }
-
-<<<<<<< HEAD
-      f.addFacets();
-
-      // NamedList<Object> counts = f.getFacetCounts();
-      // rb.rsp.add( "facet_counts", counts );
-
-      String[] pivots = params.getParams( FacetParams.FACET_PIVOT );
-      if( pivots != null && pivots.length > 0 ) {
-        PivotFacetHelper pivotHelper = new PivotFacetHelper(rb.req,
+      if (rb.doFacets) {
+        SolrParams params = rb.req.getParams();
+        SimpleFacets f = new SimpleFacets(rb.req,
             rb.getResults().docSet,
             params,
             rb );
-        NamedList v = pivotHelper.process(pivots);
-        if( v != null ) {
-          NamedList<Object> counts = (NamedList<Object>)rb.rsp.getValues().get("facet_counts");
-          if (counts == null) {
-            counts = new SimpleOrderedMap<Object>();
-          }
-          counts.add( PIVOT_KEY, v );
-        }
-      }
-      
-
-=======
-      SimpleFacets f = new SimpleFacets(rb.req, rb.getResults().docSet, params, rb);
-      
-      NamedList<Object> counts = f.getFacetCounts();
-      String[] pivots = params.getParams(FacetParams.FACET_PIVOT);
-      if (pivots != null && pivots.length > 0) {
-        PivotFacetProcessor pivotProcessor 
-          = new PivotFacetProcessor(rb.req, rb.getResults().docSet, params, rb);
-        SimpleOrderedMap<List<NamedList<Object>>> v 
-          = pivotProcessor.process(pivots);
-        if (v != null) {
-          counts.add(PIVOT_KEY, v);
-        }
-      }
-      
-      rb.rsp.add("facet_counts", counts);
->>>>>>> 18e867c7
-    }
+
+        f.addFacets();
+
+        // NamedList<Object> counts = f.getFacetCounts();
+        // rb.rsp.add( "facet_counts", counts );
+
+        String[] pivots = params.getParams( FacetParams.FACET_PIVOT );
+        if( pivots != null && pivots.length > 0 ) {
+          PivotFacetProcessor pivotProcessor
+              = new PivotFacetProcessor(rb.req, rb.getResults().docSet, params, rb);
+          SimpleOrderedMap<List<NamedList<Object>>> v
+              = pivotProcessor.process(pivots);
+          if( v != null ) {
+            NamedList<Object> counts = (NamedList<Object>)rb.rsp.getValues().get("facet_counts");
+            if (counts == null) {
+              counts = new SimpleOrderedMap<Object>();
+              rb.rsp.add("facet_counts", counts);
+            }
+            counts.add( PIVOT_KEY, v );
+          }
+        }
+
+    }
+
   }
   
   private static final String commandPrefix = "{!" + CommonParams.TERMS + "=$";
@@ -327,56 +299,6 @@
   
   public void modifyRequest(ResponseBuilder rb, SearchComponent who,ShardRequest sreq) {
 
-<<<<<<< HEAD
-        sreq.params.remove(FacetParams.FACET_MINCOUNT);
-        sreq.params.remove(FacetParams.FACET_OFFSET);
-        sreq.params.remove(FacetParams.FACET_LIMIT);
-
-        for (DistribFieldFacet dff : fi.facets.values()) {
-          // String paramStart = "f." + dff.field + '.';
-          String paramStart = "f." + dff.getKey() + '.';
-          sreq.params.remove(paramStart + FacetParams.FACET_MINCOUNT);
-          sreq.params.remove(paramStart + FacetParams.FACET_OFFSET);
-
-          dff.initialLimit = dff.limit <= 0 ? dff.limit : dff.offset + dff.limit;
-
-          if (dff.sort.equals(FacetParams.FACET_SORT_COUNT)) {
-            if (dff.limit > 0) {
-              // set the initial limit higher to increase accuracy
-              dff.initialLimit = (int)(dff.initialLimit * 1.5) + 10;
-              dff.initialMincount = 0;      // TODO: we could change this to 1, but would then need more refinement for small facet result sets?
-            } else {
-              // if limit==-1, then no need to artificially lower mincount to 0 if it's 1
-              dff.initialMincount = Math.min(dff.minCount, 1);
-            }
-          } else {
-            // we're sorting by index order.
-            // if minCount==0, we should always be able to get accurate results w/o over-requesting or refining
-            // if minCount==1, we should be able to get accurate results w/o over-requesting, but we'll need to refine
-            // if minCount==n (>1), we can set the initialMincount to minCount/nShards, rounded up.
-            // For example, we know that if minCount=10 and we have 3 shards, then at least one shard must have a count of 4 for the term
-            // For the minCount>1 case, we can generate too short of a list (miss terms at the end of the list) unless limit==-1
-            // For example: each shard could produce a list of top 10, but some of those could fail to make it into the combined list (i.e.
-            //   we needed to go beyond the top 10 to generate the top 10 combined).  Overrequesting can help a little here, but not as
-            //   much as when sorting by count.
-            if (dff.minCount <= 1) {
-              dff.initialMincount = dff.minCount;
-            } else {
-              dff.initialMincount = (int)Math.ceil((double)dff.minCount / rb.slices.length);
-              // dff.initialMincount = 1;
-            }
-          }
-
-          if (dff.initialMincount != 0) {
-            sreq.params.set(paramStart + FacetParams.FACET_MINCOUNT, dff.initialMincount);
-          }
-
-          // Currently this is for testing only and allows overriding of the
-          // facet.limit set to the shards
-          dff.initialLimit = rb.req.getParams().getInt("facet.shard.limit", dff.initialLimit);
-
-          sreq.params.set(paramStart + FacetParams.FACET_LIMIT,  dff.initialLimit);
-=======
     if (!rb.doFacets) return;
     
     if ((sreq.purpose & ShardRequest.PURPOSE_GET_TOP_IDS) != 0) {
@@ -386,7 +308,6 @@
       if (fi == null) {
         rb._facetInfo = fi = new FacetInfo();
         fi.parse(rb.req.getParams(), rb);
->>>>>>> 18e867c7
       }
       
       modifyRequestForFieldFacets(rb, sreq, fi);
@@ -406,7 +327,7 @@
   private void modifyRequestForFieldFacets(ResponseBuilder rb, ShardRequest sreq, FacetInfo fi) {
     for (DistribFieldFacet dff : fi.facets.values()) {
       
-      String paramStart = "f." + dff.field + '.';
+      String paramStart = "f." + dff.getKey() + '.';
       sreq.params.remove(paramStart + FacetParams.FACET_MINCOUNT);
       sreq.params.remove(paramStart + FacetParams.FACET_OFFSET);
       
@@ -573,18 +494,9 @@
         throw new SolrException(ErrorCode.SERVER_ERROR,
             "Unable to read facet info for shard: " + srsp.getShard(), ex);
       }
-<<<<<<< HEAD
-
-      if (facet_counts == null) {
-        continue;
-      }
-
-      NamedList facet_queries = (NamedList)facet_counts.get("facet_queries");
-=======
       
       // handle facet queries
       NamedList facet_queries = (NamedList) facet_counts.get("facet_queries");
->>>>>>> 18e867c7
       if (facet_queries != null) {
         for (int i = 0; i < facet_queries.size(); i++) {
           String returnedKey = facet_queries.getName(i);
