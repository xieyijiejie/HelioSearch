--- conflicted
+++ resolved
@@ -17,81 +17,17 @@
 
 package org.apache.solr.handler.component;
 
-<<<<<<< HEAD
-import org.apache.lucene.util.BytesRef;
-import org.apache.solr.search.facet.SimpleFacets;
-import org.apache.solr.schema.SchemaField;
-import org.apache.solr.search.SolrIndexSearcher;
-import org.apache.solr.search.DocSet;
-import org.apache.solr.common.SolrException;
-import org.apache.solr.common.util.NamedList;
-import org.apache.solr.common.util.SimpleOrderedMap;
-=======
 import org.apache.solr.util.PivotListEntry;
->>>>>>> 18e867c7
 import org.apache.solr.common.SolrException.ErrorCode;
 import org.apache.solr.common.params.FacetParams;
-<<<<<<< HEAD
-import org.apache.solr.request.SolrQueryRequest;
-import org.apache.solr.schema.FieldType;
-import org.apache.lucene.search.Query;
-import org.apache.lucene.search.TermQuery;
-import org.apache.lucene.search.TermRangeQuery;
-import org.apache.lucene.index.Term;
-=======
 import org.apache.solr.common.params.SolrParams;
 import org.apache.solr.common.util.NamedList;
 import org.apache.solr.common.util.StrUtils;
->>>>>>> 18e867c7
 
 import java.util.ArrayList;
 import java.util.List;
 import java.util.Collections;
 
-<<<<<<< HEAD
-  public PivotFacetHelper(SolrQueryRequest req, DocSet docs, SolrParams params, ResponseBuilder rb) {
-    super(req, docs, params, rb);
-    minMatch = params.getInt( FacetParams.FACET_PIVOT_MINCOUNT, 1 );
-  }
-
-  public SimpleOrderedMap<List<NamedList<Object>>> process(String[] pivots) throws IOException {
-    if (!rb.doFacets || pivots == null)
-      return null;
-
-    SimpleOrderedMap<List<NamedList<Object>>> pivotResponse = new SimpleOrderedMap<List<NamedList<Object>>>();
-    for (String pivot : pivots) {
-
-      DocSet saveDocs = null;
-      try {
-        //ex: pivot == "features,cat" or even "{!ex=mytag}features,cat"
-        this.parseParams(FacetParams.FACET_PIVOT, pivot);
-        saveDocs = this.docs;
-
-        pivot = facetValue;//facetValue potentially modified from parseParams()
-
-        String[] fields = pivot.split(",");
-
-        if( fields.length < 2 ) {
-          throw new SolrException( ErrorCode.BAD_REQUEST,
-              "Pivot Facet needs at least two fields: "+pivot );
-        }
-
-        String field = fields[0];
-        String subField = fields[1];
-        Deque<String> fnames = new LinkedList<String>();
-        for( int i=fields.length-1; i>1; i-- ) {
-          fnames.push( fields[i] );
-        }
-
-        NamedList<Integer> superFacets = this.getTermCounts(field, this.docs);
-
-        //super.key usually == pivot unless local-param 'key' used
-        pivotResponse.add(key, doPivots(superFacets, field, subField, fnames, docs));
-      } finally {
-        this.docs = saveDocs;  // restore so cleanup will work
-        cleanup();
-      }
-=======
 public class PivotFacetHelper {
 
   /**
@@ -122,7 +58,6 @@
         StrUtils.appendEscapedTextToBuilder(out, val, ',');
       }
       out.append(',');
->>>>>>> 18e867c7
     }
     out.deleteCharAt(out.length()-1);  // prune the last seperator
     return out.toString();
@@ -134,23 +69,6 @@
    *
    * @see #encodeRefinementValuePath
    */
-<<<<<<< HEAD
-  protected List<NamedList<Object>> doPivots(NamedList<Integer> superFacets,
-                                             String field, String subField, Deque<String> fnames,
-                                             DocSet docs) throws IOException
-  {
-    SolrIndexSearcher searcher = rb.req.getSearcher();
-    // TODO: optimize to avoid converting to an external string and then having to convert back to internal below
-    SchemaField sfield = searcher.getSchema().getField(field);
-    FieldType ftype = sfield.getType();
-
-    String nextField = fnames.poll();
-
-    List<NamedList<Object>> values = new ArrayList<NamedList<Object>>( superFacets.size() );
-    for (Map.Entry<String, Integer> kv : superFacets) {
-      // Only sub-facet if parent facet has positive count - still may not be any values for the sub-field though
-      if (kv.getValue() >= minMatch) {
-=======
   public static List<String> decodeRefinementValuePath(String valuePath) {
     List <String> rawvals = StrUtils.splitSmart(valuePath, ",", true);
     // special case: empty list => empty string
@@ -167,7 +85,6 @@
         out.add(raw.substring(1));
       }
     }
->>>>>>> 18e867c7
 
     return out;
   }
@@ -178,45 +95,6 @@
                                                   pivotList);
   }
 
-<<<<<<< HEAD
-        SimpleOrderedMap<Object> pivot = new SimpleOrderedMap<Object>();
-        pivot.add( "field", field );
-        if (null == fieldValue) {
-          pivot.add( "value", null );
-        } else {
-          termval = new BytesRef();
-          ftype.readableToIndexed(fieldValue, termval);
-          pivot.add( "value", ftype.toObject(sfield, termval) );
-        }
-        pivot.add( "count", kv.getValue() );
-        
-        if( subField == null ) {
-          values.add( pivot );
-        }
-        else {
-          DocSet subset = null;
-          if ( null == termval ) {
-            DocSet hasVal = searcher.getDocSet
-              (new TermRangeQuery(field, null, null, false, false));
-            subset = docs.andNot(hasVal);
-            hasVal.decref();
-          } else {
-            Query query = new TermQuery(new Term(field, termval));
-            subset = searcher.getDocSet(query, docs);
-          }
-
-          try {
-            NamedList<Integer> nl = this.getTermCounts(subField, subset);
-            if (nl.size() >= minMatch) {
-              pivot.add( "pivot", doPivots( nl, subField, nextField, fnames, subset) );
-              values.add( pivot ); // only add response if there are some counts
-            }
-          } finally {
-            subset.decref();
-          }
-        }
-      }
-=======
   /** @see PivotListEntry#FIELD */
   public static String getField(NamedList<Object> pivotList) {
     return (String) PivotFacetHelper.retrieve(PivotListEntry.FIELD, pivotList);
@@ -232,7 +110,6 @@
     int pivotIdx = pivotList.indexOf(PivotListEntry.PIVOT.getName(), 0);
     if (pivotIdx > -1) {
       return (List<NamedList<Object>>) pivotList.getVal(pivotIdx);
->>>>>>> 18e867c7
     }
     return null;
   }
