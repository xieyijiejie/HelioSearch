--- conflicted
+++ resolved
@@ -65,6 +65,7 @@
   SortedDocValues topLevelSortedValues = null;
 
   public FieldFacetStats(SolrIndexSearcher searcher, String name, SchemaField field_sf, SchemaField facet_sf, boolean calcDistinct) throws IOException {
+    this.qcontext = QueryContext.newContext(searcher);
     this.name = name;
     this.field_sf = field_sf;
     this.facet_sf = facet_sf;
@@ -72,17 +73,10 @@
 
     topLevelReader = searcher.getAtomicReader();
     valueSource = facet_sf.getType().getValueSource(facet_sf, null);
-<<<<<<< HEAD
-    qcontext = QueryContext.newContext(searcher);
-    valueSource.createWeight(qcontext);
-    facetStatsValues = new HashMap<String, StatsValues>();
-    facetStatsTerms = new ArrayList<HashMap<String, Integer>>();
-=======
 
     facetStatsValues = new HashMap<>();
     facetStatsTerms = new ArrayList<>();
     missingStats = new HashMap<>();
->>>>>>> bb2e87b1
   }
 
   private StatsValues getStatsValues(String key) throws IOException {
