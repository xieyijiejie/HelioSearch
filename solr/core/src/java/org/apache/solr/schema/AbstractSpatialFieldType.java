--- conflicted
+++ resolved
@@ -315,15 +315,6 @@
   protected ValueSource getValueSourceFromSpatialArgs(QParser parser, SchemaField field, SpatialArgs spatialArgs, String score, T strategy) {
     if (score == null) {
       return null;
-<<<<<<< HEAD
-    } else if ("distance".equals(score)) {
-      double multiplier = 1.0;//TODO support units=kilometers
-      return new ValueSourceAdapter(strategy.makeDistanceValueSource(spatialArgs.getShape().getCenter(), multiplier));
-    } else if ("recipDistance".equals(score)) {
-      return new ValueSourceAdapter(strategy.makeRecipDistanceValueSource(spatialArgs.getShape()));
-    } else {
-      throw new SolrException(SolrException.ErrorCode.BAD_REQUEST, "'score' local-param must be one of 'none', 'distance', or 'recipDistance'");
-=======
     }
     switch (score) {
       case NONE:
@@ -331,13 +322,12 @@
         return null;
       case DISTANCE:
         double multiplier = 1.0;//TODO support units=kilometers
-        return strategy.makeDistanceValueSource(spatialArgs.getShape().getCenter(), multiplier);
+        return new ValueSourceAdapter(strategy.makeDistanceValueSource(spatialArgs.getShape().getCenter(), multiplier));
       case RECIP_DISTANCE:
-        return strategy.makeRecipDistanceValueSource(spatialArgs.getShape());
+        return new ValueSourceAdapter(strategy.makeRecipDistanceValueSource(spatialArgs.getShape()));
       default:
         throw new SolrException(SolrException.ErrorCode.BAD_REQUEST,
             "'score' local-param must be one of " + supportedScoreModes);
->>>>>>> 3070e6ef
     }
   }
 
