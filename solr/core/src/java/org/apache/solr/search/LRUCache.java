/*
 * Licensed to the Apache Software Foundation (ASF) under one or more
 * contributor license agreements.  See the NOTICE file distributed with
 * this work for additional information regarding copyright ownership.
 * The ASF licenses this file to You under the Apache License, Version 2.0
 * (the "License"); you may not use this file except in compliance with
 * the License.  You may obtain a copy of the License at
 *
 *     http://www.apache.org/licenses/LICENSE-2.0
 *
 * Unless required by applicable law or agreed to in writing, software
 * distributed under the License is distributed on an "AS IS" BASIS,
 * WITHOUT WARRANTIES OR CONDITIONS OF ANY KIND, either express or implied.
 * See the License for the specific language governing permissions and
 * limitations under the License.
 */

package org.apache.solr.search;

import java.util.Iterator;
import java.util.LinkedHashMap;
import java.util.Map;
import java.util.concurrent.TimeUnit;
import java.util.concurrent.atomic.AtomicLong;

import org.apache.solr.common.SolrException;
import org.apache.solr.common.util.NamedList;
import org.apache.solr.common.util.SimpleOrderedMap;


/**
 *
 */
public class LRUCache<K,V> extends SolrCacheBase implements SolrCache<K,V> {

  /* An instance of this class will be shared across multiple instances
   * of an LRUCache at the same time.  Make sure everything is thread safe.
   */
  private static class CumulativeStats {
    AtomicLong lookups = new AtomicLong();
    AtomicLong hits = new AtomicLong();
    AtomicLong inserts = new AtomicLong();
    AtomicLong evictions = new AtomicLong();
  }

  private CumulativeStats stats;

  // per instance stats.  The synchronization used for the map will also be
  // used for updating these statistics (and hence they are not AtomicLongs
  private long lookups;
  private long hits;
  private long inserts;
  private long evictions;

  private long warmupTime = 0;

  private Map<K,V> map;
  private String description="LRU Cache";

  @Override
  public Object init(Map args, Object persistence, CacheRegenerator regenerator) {
    super.init(args, regenerator);
    String str = (String)args.get("size");
    final int limit = str==null ? 1024 : Integer.parseInt(str);
    str = (String)args.get("initialSize");
    final int initialSize = Math.min(str==null ? 1024 : Integer.parseInt(str), limit);
    description = generateDescription(limit, initialSize);

    map = new LinkedHashMap<K,V>(initialSize, 0.75f, true) {
        @Override
        protected boolean removeEldestEntry(Map.Entry eldest) {
          if (size() > limit) {
            // increment evictions regardless of state.
            // this doesn't need to be synchronized because it will
            // only be called in the context of a higher level synchronized block.
            evictions++;
            stats.evictions.incrementAndGet();
            return true;
          }
          return false;
        }
      };

    if (persistence==null) {
      // must be the first time a cache of this type is being created
      persistence = new CumulativeStats();
    }

    stats = (CumulativeStats)persistence;

    return persistence;
  }

  /**
   * 
   * @return Returns the description of this cache. 
   */
  private String generateDescription(int limit, int initialSize) {
    String description = "LRU Cache(maxSize=" + limit + ", initialSize=" + initialSize;
    if (isAutowarmingOn()) {
      description += ", " + getAutowarmDescription();
    }
    description += ')';
    return description;
  }

  @Override
  public int size() {
    synchronized(map) {
      return map.size();
    }
  }

  @Override
  public void put(K key, V value) {
    synchronized (map) {
      if (getState() == State.LIVE) {
        stats.inserts.incrementAndGet();
      }

      // increment local inserts regardless of state???
      // it does make it more consistent with the current size...
      inserts++;
      map.put(key,value);
    }
  }

  @Override
  public V get(K key) {
    synchronized (map) {
      V val = map.get(key);
      if (getState() == State.LIVE) {
        // only increment lookups and hits if we are live.
        lookups++;
        stats.lookups.incrementAndGet();
        if (val!=null) {
          hits++;
          stats.hits.incrementAndGet();
        }
      }
      return val;
    }
  }

  @Override
  public V check(K key) {
    return get(key);
  }

  @Override
  public void clear() {
    synchronized(map) {
      map.clear();
    }
  }

  @Override
  public void warm(SolrIndexSearcher.WarmContext warmContext) {
    if (regenerator==null) return;
<<<<<<< HEAD
    warmContext.cache = this;

    long warmingStartTime = System.currentTimeMillis();
    LRUCache<K,V> other = (LRUCache<K,V>)warmContext.oldCache;
=======
    long warmingStartTime = System.nanoTime();
    LRUCache<K,V> other = (LRUCache<K,V>)old;
>>>>>>> 01cd0681

    // warm entries
    if (isAutowarmingOn()) {
      Object[] keys,vals = null;

      // Don't do the autowarming in the synchronized block, just pull out the keys and values.
      synchronized (other.map) {
        
        int sz = autowarm.getWarmCount(other.map.size());
        
        keys = new Object[sz];
        vals = new Object[sz];

        Iterator<Map.Entry<K, V>> iter = other.map.entrySet().iterator();

        // iteration goes from oldest (least recently used) to most recently used,
        // so we need to skip over the oldest entries.
        int skip = other.map.size() - sz;
        for (int i=0; i<skip; i++) iter.next();


        for (int i=0; i<sz; i++) {
          Map.Entry<K,V> entry = iter.next();
          keys[i]=entry.getKey();
          vals[i]=entry.getValue();
        }
      }

      // autowarm from the oldest to the newest entries so that the ordering will be
      // correct in the new cache.
      for (int i=0; i<keys.length; i++) {
        try {
          boolean continueRegen = regenerator.regenerateItem(warmContext, keys[i], vals[i]);
          if (!continueRegen) break;
        }
        catch (Exception e) {
          SolrException.log(log,"Error during auto-warming of key:" + keys[i], e);
        }
      }
    }

    warmupTime = TimeUnit.MILLISECONDS.convert(System.nanoTime() - warmingStartTime, TimeUnit.NANOSECONDS);
  }


  @Override
  public void close() {
  }


  //////////////////////// SolrInfoMBeans methods //////////////////////


  @Override
  public String getName() {
    return LRUCache.class.getName();
  }

  @Override
  public String getDescription() {
     return description;
  }

  @Override
  public String getSource() {
    return "$URL$";
  }

  @Override
  public NamedList getStatistics() {
    NamedList lst = new SimpleOrderedMap();
    synchronized (map) {
      lst.add("lookups", lookups);
      lst.add("hits", hits);
      lst.add("hitratio", calcHitRatio(lookups,hits));
      lst.add("inserts", inserts);
      lst.add("evictions", evictions);
      lst.add("size", map.size());
    }
    lst.add("warmupTime", warmupTime);
    
    long clookups = stats.lookups.get();
    long chits = stats.hits.get();
    lst.add("cumulative_lookups", clookups);
    lst.add("cumulative_hits", chits);
    lst.add("cumulative_hitratio", calcHitRatio(clookups,chits));
    lst.add("cumulative_inserts", stats.inserts.get());
    lst.add("cumulative_evictions", stats.evictions.get());
    
    return lst;
  }

  @Override
  public String toString() {
    return name() + getStatistics().toString();
  }
}<|MERGE_RESOLUTION|>--- conflicted
+++ resolved
@@ -157,15 +157,10 @@
   @Override
   public void warm(SolrIndexSearcher.WarmContext warmContext) {
     if (regenerator==null) return;
-<<<<<<< HEAD
     warmContext.cache = this;
 
-    long warmingStartTime = System.currentTimeMillis();
+    long warmingStartTime = System.nanoTime();
     LRUCache<K,V> other = (LRUCache<K,V>)warmContext.oldCache;
-=======
-    long warmingStartTime = System.nanoTime();
-    LRUCache<K,V> other = (LRUCache<K,V>)old;
->>>>>>> 01cd0681
 
     // warm entries
     if (isAutowarmingOn()) {
