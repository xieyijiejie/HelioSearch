--- conflicted
+++ resolved
@@ -1701,37 +1701,36 @@
     float[] scores;
 
     boolean needScores = (cmd.getFlags() & GET_SCORES) != 0;
-<<<<<<< HEAD
-    boolean terminateEarly = (cmd.getFlags() & TERMINATE_EARLY) == TERMINATE_EARLY;
-
-=======
-    
->>>>>>> b43f7a89
+
     Query query = QueryUtils.makeQueryable(cmd.getQuery());
 
     ProcessedFilter pf = getProcessedFilter(cmd.getFilter(), cmd.getFilterList());
     final Filter luceneFilter = pf.filter;
 
     try {
+
       // handle zero case...
-      if (lastDocRequested<=0) {
-        final float[] topscore = new float[] { Float.NEGATIVE_INFINITY };
+      if (lastDocRequested <= 0) {
+        final float[] topscore = new float[]{Float.NEGATIVE_INFINITY};
         final int[] numHits = new int[1];
 
         Collector collector;
 
         if (!needScores) {
-          collector = new Collector () {
+          collector = new Collector() {
             @Override
             public void setScorer(Scorer scorer) {
             }
+
             @Override
             public void collect(int doc) {
               numHits[0]++;
             }
+
             @Override
             public void setNextReader(AtomicReaderContext context) {
             }
+
             @Override
             public boolean acceptsDocsOutOfOrder() {
               return true;
@@ -1740,115 +1739,63 @@
         } else {
           collector = new Collector() {
             Scorer scorer;
+
             @Override
             public void setScorer(Scorer scorer) {
               this.scorer = scorer;
             }
+
             @Override
             public void collect(int doc) throws IOException {
               numHits[0]++;
               float score = scorer.score();
-              if (score > topscore[0]) topscore[0]=score;
+              if (score > topscore[0]) topscore[0] = score;
             }
+
             @Override
             public void setNextReader(AtomicReaderContext context) {
             }
+
             @Override
             public boolean acceptsDocsOutOfOrder() {
               return true;
             }
           };
         }
-        if (terminateEarly) {
-          collector = new EarlyTerminatingCollector(collector, cmd.len);
-        }
-        if( timeAllowed > 0 ) {
-          collector = new TimeLimitingCollector(collector, TimeLimitingCollector.getGlobalCounter(), timeAllowed);
-        }
-        if (pf.postFilter != null) {
-          pf.postFilter.setLastDelegate(collector);
-          collector = pf.postFilter;
-        }
-
-        try {
-          super.search(query, luceneFilter, collector);
-          if(collector instanceof DelegatingCollector) {
-            ((DelegatingCollector)collector).finish();
-          }
-        }
-        catch( TimeLimitingCollector.TimeExceededException x ) {
-          log.warn( "Query: " + query + "; " + x.getMessage() );
-          qr.setPartialResults(true);
-        }
-
-        nDocsReturned=0;
+
+        buildAndRunCollectorChain(qr, query, luceneFilter, collector, cmd, pf.postFilter);
+
+        nDocsReturned = 0;
         ids = new int[nDocsReturned];
         scores = new float[nDocsReturned];
         totalHits = numHits[0];
-        maxScore = totalHits>0 ? topscore[0] : 0.0f;
+        maxScore = totalHits > 0 ? topscore[0] : 0.0f;
         // no docs on this page, so cursor doesn't change
         qr.setNextCursorMark(cmd.getCursorMark());
       } else {
         final TopDocsCollector topCollector = buildTopDocsCollector(len, cmd);
         Collector collector = topCollector;
-        if (terminateEarly) {
-          collector = new EarlyTerminatingCollector(collector, cmd.len);
-        }
-        if( timeAllowed > 0 ) {
-          collector = new TimeLimitingCollector(collector, TimeLimitingCollector.getGlobalCounter(), timeAllowed);
-        }
-        if (pf.postFilter != null) {
-          pf.postFilter.setLastDelegate(collector);
-          collector = pf.postFilter;
-        }
-        try {
-          super.search(query, luceneFilter, collector);
-          if(collector instanceof DelegatingCollector) {
-            ((DelegatingCollector)collector).finish();
-          }
-<<<<<<< HEAD
-        }
-        catch( TimeLimitingCollector.TimeExceededException x ) {
-          log.warn( "Query: " + query + "; " + x.getMessage() );
-          qr.setPartialResults(true);
-        }
+        buildAndRunCollectorChain(qr, query, luceneFilter, collector, cmd, pf.postFilter);
 
         totalHits = topCollector.getTotalHits();
         TopDocs topDocs = topCollector.topDocs(0, len);
         populateNextCursorMarkFromTopDocs(qr, cmd, topDocs);
 
-        maxScore = totalHits>0 ? topDocs.getMaxScore() : 0.0f;
+        maxScore = totalHits > 0 ? topDocs.getMaxScore() : 0.0f;
         nDocsReturned = topDocs.scoreDocs.length;
         ids = new int[nDocsReturned];
-        scores = (cmd.getFlags()&GET_SCORES)!=0 ? new float[nDocsReturned] : null;
-        for (int i=0; i<nDocsReturned; i++) {
+        scores = (cmd.getFlags() & GET_SCORES) != 0 ? new float[nDocsReturned] : null;
+        for (int i = 0; i < nDocsReturned; i++) {
           ScoreDoc scoreDoc = topDocs.scoreDocs[i];
           ids[i] = scoreDoc.doc;
           if (scores != null) scores[i] = scoreDoc.score;
         }
       }
-=======
-        };
-      }
-      
-      buildAndRunCollectorChain(qr, query, luceneFilter, collector, cmd, pf.postFilter);
-
-      nDocsReturned=0;
-      ids = new int[nDocsReturned];
-      scores = new float[nDocsReturned];
-      totalHits = numHits[0];
-      maxScore = totalHits>0 ? topscore[0] : 0.0f;
-      // no docs on this page, so cursor doesn't change
-      qr.setNextCursorMark(cmd.getCursorMark());
-    } else {
-      final TopDocsCollector topCollector = buildTopDocsCollector(len, cmd);
-      Collector collector = topCollector;
-      buildAndRunCollectorChain(qr, query, luceneFilter, collector, cmd, pf.postFilter);
->>>>>>> b43f7a89
-
-      int sliceLen = Math.min(lastDocRequested,nDocsReturned);
-      if (sliceLen < 0) sliceLen=0;
-      qr.setDocList(new DocSlice(0,sliceLen,ids,scores,totalHits,maxScore));
+
+      int sliceLen = Math.min(lastDocRequested, nDocsReturned);
+      if (sliceLen < 0) sliceLen = 0;
+      qr.setDocList(new DocSlice(0, sliceLen, ids, scores, totalHits, maxScore));
+
     } finally {
       pf.close();
     }
@@ -1877,98 +1824,8 @@
     ProcessedFilter pf = getProcessedFilter(cmd.getFilter(), cmd.getFilterList());
     final Filter luceneFilter = pf.filter;
 
-<<<<<<< HEAD
     try {
-
-      Query query = QueryUtils.makeQueryable(cmd.getQuery());
-      final long timeAllowed = cmd.getTimeAllowed();
-
-      // handle zero case...
-      if (lastDocRequested<=0) {
-        final float[] topscore = new float[] { Float.NEGATIVE_INFINITY };
-
-        Collector collector;
-
-        if (!needScores) {
-          collector = setCollector = new DocSetCollector(smallSetSize, maxDoc);
-        } else {
-          collector = setCollector = new DocSetDelegateCollector(smallSetSize, maxDoc, new Collector() {
-            Scorer scorer;
-            @Override
-            public void setScorer(Scorer scorer) {
-              this.scorer = scorer;
-            }
-            @Override
-            public void collect(int doc) throws IOException {
-              float score = scorer.score();
-              if (score > topscore[0]) topscore[0]=score;
-            }
-            @Override
-            public void setNextReader(AtomicReaderContext context) {
-            }
-            @Override
-            public boolean acceptsDocsOutOfOrder() {
-              return false;
-            }
-          });
-        }
-        if (terminateEarly) {
-          collector = new EarlyTerminatingCollector(collector, cmd.len);
-        }
-        if( timeAllowed > 0 ) {
-          collector = new TimeLimitingCollector(collector, TimeLimitingCollector.getGlobalCounter(), timeAllowed);
-        }
-        if (pf.postFilter != null) {
-          pf.postFilter.setLastDelegate(collector);
-          collector = pf.postFilter;
-        }
-
-        try {
-          super.search(query, luceneFilter, collector);
-          if(collector instanceof DelegatingCollector) {
-            ((DelegatingCollector)collector).finish();
-          }
-        }
-        catch( TimeLimitingCollector.TimeExceededException x ) {
-          log.warn( "Query: " + query + "; " + x.getMessage() );
-          qr.setPartialResults(true);
-        }
-
-        set = setCollector.getDocSet();
-
-        nDocsReturned = 0;
-        ids = new int[nDocsReturned];
-        scores = new float[nDocsReturned];
-        totalHits = set.size();
-        maxScore = totalHits>0 ? topscore[0] : 0.0f;
-        // no docs on this page, so cursor doesn't change
-        qr.setNextCursorMark(cmd.getCursorMark());
-      } else {
-
-        final TopDocsCollector topCollector = buildTopDocsCollector(len, cmd);
-        setCollector = new DocSetDelegateCollector(smallSetSize, maxDoc, topCollector);
-        Collector collector = setCollector;
-        if (terminateEarly) {
-          collector = new EarlyTerminatingCollector(collector, cmd.len);
-        }
-        if( timeAllowed > 0 ) {
-          collector = new TimeLimitingCollector(collector, TimeLimitingCollector.getGlobalCounter(), timeAllowed );
-        }
-        if (pf.postFilter != null) {
-          pf.postFilter.setLastDelegate(collector);
-          collector = pf.postFilter;
-        }
-        try {
-          super.search(query, luceneFilter, collector);
-          if(collector instanceof DelegatingCollector) {
-            ((DelegatingCollector)collector).finish();
-          }
-        }
-        catch( TimeLimitingCollector.TimeExceededException x ) {
-          log.warn( "Query: " + query + "; " + x.getMessage() );
-          qr.setPartialResults(true);
-        }
-=======
+    
     Query query = QueryUtils.makeQueryable(cmd.getQuery());
 
     // handle zero case...
@@ -1976,33 +1833,32 @@
       final float[] topscore = new float[] { Float.NEGATIVE_INFINITY };
 
       Collector collector;
-      DocSetCollector setCollector;
-
-       if (!needScores) {
-         collector = setCollector = new DocSetCollector(smallSetSize, maxDoc);
-       } else {
-         collector = setCollector = new DocSetDelegateCollector(smallSetSize, maxDoc, new Collector() {
-           Scorer scorer;
-           @Override
+
+      if (!needScores) {
+        collector = setCollector = new DocSetCollector(smallSetSize, maxDoc);
+      } else {
+        collector = setCollector = new DocSetDelegateCollector(smallSetSize, maxDoc, new Collector() {
+          Scorer scorer;
+          @Override
           public void setScorer(Scorer scorer) {
-             this.scorer = scorer;
-           }
-           @Override
+            this.scorer = scorer;
+          }
+          @Override
           public void collect(int doc) throws IOException {
-             float score = scorer.score();
-             if (score > topscore[0]) topscore[0]=score;
-           }
-           @Override
+            float score = scorer.score();
+            if (score > topscore[0]) topscore[0]=score;
+          }
+          @Override
           public void setNextReader(AtomicReaderContext context) {
-           }
-           @Override
+          }
+          @Override
           public boolean acceptsDocsOutOfOrder() {
-             return false;
-           }
-         });
-       }
-       
-       buildAndRunCollectorChain(qr, query, luceneFilter, collector, cmd, pf.postFilter);
+            return false;
+          }
+        });
+      }
+
+      buildAndRunCollectorChain(qr, query, luceneFilter, collector, cmd, pf.postFilter);
 
       set = setCollector.getDocSet();
 
@@ -2016,48 +1872,48 @@
     } else {
 
       final TopDocsCollector topCollector = buildTopDocsCollector(len, cmd);
-      DocSetCollector setCollector = new DocSetDelegateCollector(maxDoc>>6, maxDoc, topCollector);
+      setCollector = new DocSetDelegateCollector(maxDoc>>6, maxDoc, topCollector);
       Collector collector = setCollector;
 
       buildAndRunCollectorChain(qr, query, luceneFilter, collector, cmd, pf.postFilter);
->>>>>>> b43f7a89
-
-        set = setCollector.getDocSet();
-
-        totalHits = topCollector.getTotalHits();
-        assert(totalHits == set.size());
-
-        TopDocs topDocs = topCollector.topDocs(0, len);
-        populateNextCursorMarkFromTopDocs(qr, cmd, topDocs);
-        maxScore = totalHits>0 ? topDocs.getMaxScore() : 0.0f;
-        nDocsReturned = topDocs.scoreDocs.length;
-
-        ids = new int[nDocsReturned];
-        scores = (cmd.getFlags()&GET_SCORES)!=0 ? new float[nDocsReturned] : null;
-        for (int i=0; i<nDocsReturned; i++) {
-          ScoreDoc scoreDoc = topDocs.scoreDocs[i];
-          ids[i] = scoreDoc.doc;
-          if (scores != null) scores[i] = scoreDoc.score;
-        }
-      }
-
-      int sliceLen = Math.min(lastDocRequested,nDocsReturned);
-      if (sliceLen < 0) sliceLen=0;
-
-      qr.setDocList(new DocSlice(0,sliceLen,ids,scores,totalHits,maxScore));
-      // TODO: if we collect results before the filter, we just need to intersect with
-      // that filter to generate the DocSet for qr.setDocSet()
-      qr.setDocSet(set);
-
-      // TODO: currently we don't generate the DocSet for the base query,
-      // but the QueryDocSet == CompleteDocSet if filter==null.
-      return pf.filter==null && pf.postFilter==null ? qr.getDocSet() : null;
+
+      set = setCollector.getDocSet();
+
+      totalHits = topCollector.getTotalHits();
+      assert(totalHits == set.size());
+
+      TopDocs topDocs = topCollector.topDocs(0, len);
+      populateNextCursorMarkFromTopDocs(qr, cmd, topDocs);
+      maxScore = totalHits>0 ? topDocs.getMaxScore() : 0.0f;
+      nDocsReturned = topDocs.scoreDocs.length;
+
+      ids = new int[nDocsReturned];
+      scores = (cmd.getFlags()&GET_SCORES)!=0 ? new float[nDocsReturned] : null;
+      for (int i=0; i<nDocsReturned; i++) {
+        ScoreDoc scoreDoc = topDocs.scoreDocs[i];
+        ids[i] = scoreDoc.doc;
+        if (scores != null) scores[i] = scoreDoc.score;
+      }
+    }
+
+    int sliceLen = Math.min(lastDocRequested,nDocsReturned);
+    if (sliceLen < 0) sliceLen=0;
+
+    qr.setDocList(new DocSlice(0,sliceLen,ids,scores,totalHits,maxScore));
+    // TODO: if we collect results before the filter, we just need to intersect with
+    // that filter to generate the DocSet for qr.setDocSet()
+    qr.setDocSet(set);
+
+    // TODO: currently we don't generate the DocSet for the base query,
+    // but the QueryDocSet == CompleteDocSet if filter==null.
+    return pf.filter==null && pf.postFilter==null ? qr.getDocSet() : null;
+
     } finally {
       if (setCollector != null) setCollector.close();
       pf.close();
     }
-  }
-
+
+  }
 
   /**
    * Returns documents matching both <code>query</code> and <code>filter</code>
