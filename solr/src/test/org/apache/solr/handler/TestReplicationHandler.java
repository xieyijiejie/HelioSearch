/**
 * Licensed to the Apache Software Foundation (ASF) under one or more
 * contributor license agreements.  See the NOTICE file distributed with
 * this work for additional information regarding copyright ownership.
 * The ASF licenses this file to You under the Apache License, Version 2.0
 * (the "License"); you may not use this file except in compliance with
 * the License.  You may obtain a copy of the License at
 *
 *     http://www.apache.org/licenses/LICENSE-2.0
 *
 * Unless required by applicable law or agreed to in writing, software
 * distributed under the License is distributed on an "AS IS" BASIS,
 * WITHOUT WARRANTIES OR CONDITIONS OF ANY KIND, either express or implied.
 * See the License for the specific language governing permissions and
 * limitations under the License.
 */
package org.apache.solr.handler;

import org.apache.commons.io.IOUtils;
import org.apache.lucene.search.IndexSearcher;
import org.apache.lucene.search.MatchAllDocsQuery;
import org.apache.lucene.search.TopDocs;
import org.apache.lucene.store.Directory;
import org.apache.lucene.store.SimpleFSDirectory;
import org.apache.solr.SolrTestCaseJ4;
import org.apache.solr.TestDistributedSearch;
import org.apache.solr.client.solrj.SolrServer;
import org.apache.solr.client.solrj.SolrServerException;
import org.apache.solr.client.solrj.embedded.JettySolrRunner;
import org.apache.solr.client.solrj.impl.CommonsHttpSolrServer;
import org.apache.solr.client.solrj.response.QueryResponse;
import org.apache.solr.common.SolrDocument;
import org.apache.solr.common.SolrDocumentList;
import org.apache.solr.common.SolrInputDocument;
import org.apache.solr.common.params.ModifiableSolrParams;
import org.apache.solr.common.util.NamedList;
import org.apache.solr.common.util.SimpleOrderedMap;
import org.apache.solr.util.AbstractSolrTestCase;
import org.junit.AfterClass;
import org.junit.Before;
import org.junit.BeforeClass;
import org.junit.Test;

import static org.junit.Assert.*;

import java.io.*;
import java.net.URL;

/**
 * Test for ReplicationHandler
 *
 * @version $Id$
 * @since 1.4
 */
public class TestReplicationHandler extends SolrTestCaseJ4 {


  private static final String CONF_DIR = "." + File.separator + "solr" + File.separator + "conf" + File.separator;
  private static final String SLAVE_CONFIG = CONF_DIR + "solrconfig-slave.xml";

  static JettySolrRunner masterJetty, slaveJetty;
  static SolrServer masterClient, slaveClient;
  static SolrInstance master = null, slave = null;
<<<<<<< HEAD

  static String context = "/solr";
=======

  static String context = "/solr";

  // number of docs to index... decremented for each test case to tell if we accidentally reuse
  // index from previous test method
  static int nDocs = 500;
>>>>>>> 2ede77ba

  @BeforeClass
  public static void beforeClass() throws Exception {
    master = new SolrInstance("master", null);
    master.setUp();
    masterJetty = createJetty(master);
    masterClient = createNewSolrServer(masterJetty.getLocalPort());

    slave = new SolrInstance("slave", masterJetty.getLocalPort());
    slave.setUp();
    slaveJetty = createJetty(slave);
    slaveClient = createNewSolrServer(slaveJetty.getLocalPort());
  }

<<<<<<< HEAD
  @Before
  public void setUp() throws Exception {
    super.setUp();
    masterClient.deleteByQuery("*:*");
    masterClient.commit();
    rQuery(0, "*:*", masterClient);
    slaveClient.deleteByQuery("*:*");
    slaveClient.commit();
    rQuery(0, "*:*", slaveClient);
=======
  public void clearIndexWithReplication() throws Exception {
    NamedList res = query("*:*", masterClient);
    SolrDocumentList docs = (SolrDocumentList)res.get("response");
    if (docs.getNumFound() != 0) {
      masterClient.deleteByQuery("*:*");
      masterClient.commit();
      // wait for replication to sync
      res = rQuery(0, "*:*", slaveClient);
      assertEquals(0, ((SolrDocumentList) res.get("response")).getNumFound());
    }
>>>>>>> 2ede77ba
  }

  @AfterClass
  public static void afterClass() throws Exception {
    masterJetty.stop();
    slaveJetty.stop();
    master.tearDown();
    slave.tearDown();
  }

  private static JettySolrRunner createJetty(SolrInstance instance) throws Exception {
    System.setProperty("solr.solr.home", instance.getHomeDir());
    System.setProperty("solr.data.dir", instance.getDataDir());

    JettySolrRunner jetty = new JettySolrRunner("/solr", 0);

    jetty.start();
    return jetty;
  }

  private static SolrServer createNewSolrServer(int port) {
    try {
      // setup the server...
      String url = "http://localhost:" + port + context;
      CommonsHttpSolrServer s = new CommonsHttpSolrServer(url);
      s.setDefaultMaxConnectionsPerHost(100);
      s.setMaxTotalConnections(100);
      return s;
    }
    catch (Exception ex) {
      throw new RuntimeException(ex);
    }
  }

  int index(SolrServer s, Object... fields) throws Exception {
    SolrInputDocument doc = new SolrInputDocument();
    for (int i = 0; i < fields.length; i += 2) {
      doc.addField((String) (fields[i]), fields[i + 1]);
    }
    return s.add(doc).getStatus();
  }

  NamedList query(String query, SolrServer s) throws SolrServerException {
    NamedList res = new SimpleOrderedMap();
    ModifiableSolrParams params = new ModifiableSolrParams();

    params.add("q", query);

    QueryResponse qres = s.query(params);

    res = qres.getResponse();

    return res;
  }

  /** will sleep up to 30 seconds, looking for expectedDocCount */
  private NamedList rQuery(int expectedDocCount, String query, SolrServer server) throws Exception {
    int timeSlept = 0;
    NamedList res = null;
    SolrDocumentList docList = null;
    do {
      res = query(query, server);
      docList = (SolrDocumentList) res.get("response");
      timeSlept += 100;
      Thread.sleep(100);
    } while(docList.getNumFound() != expectedDocCount && timeSlept < 30000);
    return res;
  }
<<<<<<< HEAD

  @Test
  public void testIndexAndConfigReplication() throws Exception {

    //add 500 docs to master
    for (int i = 0; i < 500; i++)
      index(masterClient, "id", i, "name", "name = " + i);

    masterClient.commit();

    NamedList masterQueryRsp = rQuery(500, "*:*", masterClient);
    SolrDocumentList masterQueryResult = (SolrDocumentList) masterQueryRsp.get("response");
    assertEquals(500, masterQueryResult.getNumFound());

    //get docs from slave and check if number is equal to master
    NamedList slaveQueryRsp = rQuery(500, "*:*", slaveClient);
    SolrDocumentList slaveQueryResult = (SolrDocumentList) slaveQueryRsp.get("response");
    assertEquals(500, slaveQueryResult.getNumFound());

    //compare results
    String cmp = TestDistributedSearch.compare(masterQueryResult, slaveQueryResult, 0, null);
    assertEquals(null, cmp);
=======
  
  @Test
  public void testReplicateAfterWrite2Slave() throws Exception {
    clearIndexWithReplication();
    nDocs--;
    for (int i = 0; i < nDocs; i++) {
      index(masterClient, "id", i, "name", "name = " + i);
    }

    String masterUrl = "http://localhost:" + masterJetty.getLocalPort() + "/solr/replication?command=disableReplication";
    URL url = new URL(masterUrl);
    InputStream stream = url.openStream();
    try {
      stream.close();
    } catch (IOException e) {
      //e.printStackTrace();
    }
>>>>>>> 2ede77ba

    masterClient.commit();

    NamedList masterQueryRsp = rQuery(nDocs, "*:*", masterClient);
    SolrDocumentList masterQueryResult = (SolrDocumentList) masterQueryRsp.get("response");
    assertEquals(nDocs, masterQueryResult.getNumFound());

    // Make sure that both the index version and index generation on the slave is
    // higher than that of the master, just to make the test harder.

    index(slaveClient, "id", 551, "name", "name = " + 551);
    slaveClient.commit(true, true);
    index(slaveClient, "id", 552, "name", "name = " + 552);
    slaveClient.commit(true, true);
    index(slaveClient, "id", 553, "name", "name = " + 553);
    slaveClient.commit(true, true);
    index(slaveClient, "id", 554, "name", "name = " + 554);
    slaveClient.commit(true, true);
    index(slaveClient, "id", 555, "name", "name = " + 555);
    slaveClient.commit(true, true);


    //this doc is added to slave so it should show an item w/ that result
    SolrDocumentList slaveQueryResult = null;
    NamedList slaveQueryRsp;
    slaveQueryRsp = rQuery(1, "id:555", slaveClient);
    slaveQueryResult = (SolrDocumentList) slaveQueryRsp.get("response");
    assertEquals(1, slaveQueryResult.getNumFound());

<<<<<<< HEAD
    NamedList masterQueryRsp2 = rQuery(1, "*:*", masterClient);
    SolrDocumentList masterQueryResult2 = (SolrDocumentList) masterQueryRsp2.get("response");
    assertEquals(1, masterQueryResult2.getNumFound());

    slaveQueryRsp = rQuery(1, "*:*", slaveClient);
    SolrDocument d = ((SolrDocumentList) slaveQueryRsp.get("response")).get(0);
    assertEquals("newname = 2000", (String) d.getFieldValue("newname"));
=======
    masterUrl = "http://localhost:" + masterJetty.getLocalPort() + "/solr/replication?command=enableReplication";
    url = new URL(masterUrl);
    stream = url.openStream();
    try {
      stream.close();
    } catch (IOException e) {
      //e.printStackTrace();
    }

    //the slave should have done a full copy of the index so the doc with id:555 should not be there in the slave now
    slaveQueryRsp = rQuery(0, "id:555", slaveClient);
    slaveQueryResult = (SolrDocumentList) slaveQueryRsp.get("response");
    assertEquals(0, slaveQueryResult.getNumFound());
>>>>>>> 2ede77ba

    // make sure we replicated the correct index from the master
    slaveQueryRsp = rQuery(nDocs, "*:*", slaveClient);
    slaveQueryResult = (SolrDocumentList) slaveQueryRsp.get("response");
    assertEquals(nDocs, slaveQueryResult.getNumFound());
  }

  @Test
<<<<<<< HEAD
  public void testIndexAndConfigAliasReplication() throws Exception {
=======
  public void testIndexAndConfigReplication() throws Exception {
    clearIndexWithReplication();
>>>>>>> 2ede77ba

    nDocs--;
    for (int i = 0; i < nDocs; i++)
      index(masterClient, "id", i, "name", "name = " + i);

    masterClient.commit();

<<<<<<< HEAD
    NamedList masterQueryRsp = rQuery(500, "*:*", masterClient);
=======
    NamedList masterQueryRsp = rQuery(nDocs, "*:*", masterClient);
>>>>>>> 2ede77ba
    SolrDocumentList masterQueryResult = (SolrDocumentList) masterQueryRsp.get("response");
    assertEquals(nDocs, masterQueryResult.getNumFound());

    //get docs from slave and check if number is equal to master
<<<<<<< HEAD
    NamedList slaveQueryRsp = rQuery(500, "*:*", slaveClient);
    SolrDocumentList slaveQueryResult = (SolrDocumentList) slaveQueryRsp.get("response");

    assertEquals(500, slaveQueryResult.getNumFound());
=======
    NamedList slaveQueryRsp = rQuery(nDocs, "*:*", slaveClient);
    SolrDocumentList slaveQueryResult = (SolrDocumentList) slaveQueryRsp.get("response");
    assertEquals(nDocs, slaveQueryResult.getNumFound());
>>>>>>> 2ede77ba

    //compare results
    String cmp = TestDistributedSearch.compare(masterQueryResult, slaveQueryResult, 0, null);
    assertEquals(null, cmp);

    //start config files replication test
    masterClient.deleteByQuery("*:*");
    masterClient.commit();

    //change the schema on master
    copyFile(new File(CONF_DIR + "schema-replication2.xml"), new File(master.getConfDir(), "schema.xml"));

    masterJetty.stop();

    masterJetty = createJetty(master);
    masterClient = createNewSolrServer(masterJetty.getLocalPort());

    copyFile(new File(SLAVE_CONFIG), new File(slave.getConfDir(), "solrconfig.xml"), masterJetty.getLocalPort());

    slaveJetty.stop();
    slaveJetty = createJetty(slave);
    slaveClient = createNewSolrServer(slaveJetty.getLocalPort());

    //add a doc with new field and commit on master to trigger snappull from slave.
    index(masterClient, "id", "2000", "name", "name = " + 2000, "newname", "newname = " + 2000);
    masterClient.commit();
<<<<<<< HEAD
    
    NamedList masterQueryRsp2 = rQuery(1, "*:*", masterClient);
    SolrDocumentList masterQueryResult2 = (SolrDocumentList) masterQueryRsp2.get("response");
    assertEquals(1, masterQueryResult2.getNumFound());
    
    NamedList slaveQueryRsp2 = rQuery(1, "*:*", slaveClient);
    SolrDocumentList slaveQueryResult2 = (SolrDocumentList) slaveQueryRsp2.get("response");
    assertEquals(1, slaveQueryResult2.getNumFound());

    index(slaveClient, "id", "2000", "name", "name = " + 2001, "newname", "newname = " + 2001);
    slaveClient.commit();
=======

    NamedList masterQueryRsp2 = rQuery(1, "*:*", masterClient);
    SolrDocumentList masterQueryResult2 = (SolrDocumentList) masterQueryRsp2.get("response");
    assertEquals(1, masterQueryResult2.getNumFound());
>>>>>>> 2ede77ba

    slaveQueryRsp = rQuery(1, "*:*", slaveClient);
    SolrDocument d = ((SolrDocumentList) slaveQueryRsp.get("response")).get(0);
    assertEquals("newname = 2000", (String) d.getFieldValue("newname"));

  }

  @Test
  public void testStopPoll() throws Exception {
    clearIndexWithReplication();

    // Test:
    // setup master/slave.
    // stop polling on slave, add a doc to master and verify slave hasn't picked it.
    nDocs--;
    for (int i = 0; i < nDocs; i++)
      index(masterClient, "id", i, "name", "name = " + i);

    masterClient.commit();

<<<<<<< HEAD
    NamedList masterQueryRsp = rQuery(500, "*:*", masterClient);
=======
    NamedList masterQueryRsp = rQuery(nDocs, "*:*", masterClient);
>>>>>>> 2ede77ba
    SolrDocumentList masterQueryResult = (SolrDocumentList) masterQueryRsp.get("response");
    assertEquals(nDocs, masterQueryResult.getNumFound());

    //get docs from slave and check if number is equal to master
<<<<<<< HEAD
    NamedList slaveQueryRsp = rQuery(500, "*:*", slaveClient);
=======
    NamedList slaveQueryRsp = rQuery(nDocs, "*:*", slaveClient);
>>>>>>> 2ede77ba
    SolrDocumentList slaveQueryResult = (SolrDocumentList) slaveQueryRsp.get("response");
    assertEquals(nDocs, slaveQueryResult.getNumFound());

    //compare results
    String cmp = TestDistributedSearch.compare(masterQueryResult, slaveQueryResult, 0, null);
    assertEquals(null, cmp);

    // start stop polling test
    String slaveURL = "http://localhost:" + slaveJetty.getLocalPort() + "/solr/replication?command=disablepoll";
    URL url = new URL(slaveURL);
    InputStream stream = url.openStream();
    try {
      stream.close();
    } catch (IOException e) {
      //e.printStackTrace();
    }
    index(masterClient, "id", 501, "name", "name = " + 501);
    masterClient.commit();

    //get docs from master and check if number is equal to master
<<<<<<< HEAD
    masterQueryRsp = rQuery(501, "*:*", masterClient);
    masterQueryResult = (SolrDocumentList) masterQueryRsp.get("response");
    assertEquals(501, masterQueryResult.getNumFound());
=======
    masterQueryRsp = rQuery(nDocs+1, "*:*", masterClient);
    masterQueryResult = (SolrDocumentList) masterQueryRsp.get("response");
    assertEquals(nDocs+1, masterQueryResult.getNumFound());
>>>>>>> 2ede77ba
    
    // NOTE: this test is wierd, we want to verify it DOESNT replicate...
    // for now, add a sleep for this.., but the logic is wierd.
    Thread.sleep(3000);
    
    //get docs from slave and check if number is not equal to master; polling is disabled
<<<<<<< HEAD
    slaveQueryRsp = rQuery(500, "*:*", slaveClient);
    slaveQueryResult = (SolrDocumentList) slaveQueryRsp.get("response");
    assertEquals(500, slaveQueryResult.getNumFound());

  }

=======
    slaveQueryRsp = rQuery(nDocs, "*:*", slaveClient);
    slaveQueryResult = (SolrDocumentList) slaveQueryRsp.get("response");
    assertEquals(nDocs, slaveQueryResult.getNumFound());

    // re-enable replication
    slaveURL = "http://localhost:" + slaveJetty.getLocalPort() + "/solr/replication?command=enablepoll";
    url = new URL(slaveURL);
    stream = url.openStream();
    try {
      stream.close();
    } catch (IOException e) {
      //e.printStackTrace();
    }

    slaveQueryRsp = rQuery(nDocs+1, "*:*", slaveClient);
    slaveQueryResult = (SolrDocumentList) slaveQueryRsp.get("response");
    assertEquals(nDocs+1, slaveQueryResult.getNumFound());   
  }

  
>>>>>>> 2ede77ba
  @Test
  public void testSnapPullWithMasterUrl() throws Exception {
    //change solrconfig on slave
    //this has no entry for pollinginterval
    copyFile(new File(CONF_DIR + "solrconfig-slave1.xml"), new File(slave.getConfDir(), "solrconfig.xml"), masterJetty.getLocalPort());
    slaveJetty.stop();
    slaveJetty = createJetty(slave);
    slaveClient = createNewSolrServer(slaveJetty.getLocalPort());

    masterClient.deleteByQuery("*:*");
    nDocs--;
    for (int i = 0; i < nDocs; i++)
      index(masterClient, "id", i, "name", "name = " + i);

    masterClient.commit();

<<<<<<< HEAD
    NamedList masterQueryRsp = rQuery(500, "*:*", masterClient);
=======
    NamedList masterQueryRsp = rQuery(nDocs, "*:*", masterClient);
>>>>>>> 2ede77ba
    SolrDocumentList masterQueryResult = (SolrDocumentList) masterQueryRsp.get("response");
    assertEquals(nDocs, masterQueryResult.getNumFound());

    // snappull
    String masterUrl = "http://localhost:" + slaveJetty.getLocalPort() + "/solr/replication?command=fetchindex&masterUrl=";
    masterUrl += "http://localhost:" + masterJetty.getLocalPort() + "/solr/replication";
    URL url = new URL(masterUrl);
    InputStream stream = url.openStream();
    try {
      stream.close();
    } catch (IOException e) {
      //e.printStackTrace();
    }

    //get docs from slave and check if number is equal to master
<<<<<<< HEAD
    NamedList slaveQueryRsp = rQuery(500, "*:*", slaveClient);
=======
    NamedList slaveQueryRsp = rQuery(nDocs, "*:*", slaveClient);
>>>>>>> 2ede77ba
    SolrDocumentList slaveQueryResult = (SolrDocumentList) slaveQueryRsp.get("response");
    assertEquals(nDocs, slaveQueryResult.getNumFound());
    //compare results
    String cmp = TestDistributedSearch.compare(masterQueryResult, slaveQueryResult, 0, null);
    assertEquals(null, cmp);

    // NOTE: at this point, the slave is not polling any more
    // restore it.
    copyFile(new File(CONF_DIR + "solrconfig-slave.xml"), new File(slave.getConfDir(), "solrconfig.xml"), masterJetty.getLocalPort());
    slaveJetty.stop();
    slaveJetty = createJetty(slave);
    slaveClient = createNewSolrServer(slaveJetty.getLocalPort());
  }

<<<<<<< HEAD
=======

>>>>>>> 2ede77ba
  @Test
  public void testReplicateAfterStartup() throws Exception {
    //stop slave
    slaveJetty.stop();

    nDocs--;
    masterClient.deleteByQuery("*:*");
    for (int i = 0; i < nDocs; i++)
      index(masterClient, "id", i, "name", "name = " + i);

    masterClient.commit();

<<<<<<< HEAD
    NamedList masterQueryRsp = rQuery(500, "*:*", masterClient);
=======
    NamedList masterQueryRsp = rQuery(nDocs, "*:*", masterClient);
>>>>>>> 2ede77ba
    SolrDocumentList masterQueryResult = (SolrDocumentList) masterQueryRsp.get("response");
    assertEquals(nDocs, masterQueryResult.getNumFound());

    //change solrconfig having 'replicateAfter startup' option on master
    copyFile(new File(CONF_DIR + "solrconfig-master2.xml"),
            new File(master.getConfDir(), "solrconfig.xml"));

    masterJetty.stop();

    masterJetty = createJetty(master);
    masterClient = createNewSolrServer(masterJetty.getLocalPort());

    copyFile(new File(SLAVE_CONFIG), new File(slave.getConfDir(), "solrconfig.xml"), masterJetty.getLocalPort());

    //start slave
    slaveJetty = createJetty(slave);
    slaveClient = createNewSolrServer(slaveJetty.getLocalPort());

    //get docs from slave and check if number is equal to master
<<<<<<< HEAD
    NamedList slaveQueryRsp = rQuery(500, "*:*", slaveClient);
=======
    NamedList slaveQueryRsp = rQuery(nDocs, "*:*", slaveClient);
>>>>>>> 2ede77ba
    SolrDocumentList slaveQueryResult = (SolrDocumentList) slaveQueryRsp.get("response");
    assertEquals(nDocs, slaveQueryResult.getNumFound());

    //compare results
    String cmp = TestDistributedSearch.compare(masterQueryResult, slaveQueryResult, 0, null);
    assertEquals(null, cmp);

    // NOTE: the master only replicates after startup now!
    // revert that change.
    copyFile(new File(CONF_DIR + "solrconfig-master.xml"), new File(master.getConfDir(), "solrconfig.xml"));    
    masterJetty.stop();
    masterJetty = createJetty(master);
    masterClient = createNewSolrServer(masterJetty.getLocalPort());
    copyFile(new File(SLAVE_CONFIG), new File(slave.getConfDir(), "solrconfig.xml"), masterJetty.getLocalPort());
    //start slave
    slaveJetty.stop();
    slaveJetty = createJetty(slave);
    slaveClient = createNewSolrServer(slaveJetty.getLocalPort());
  }

<<<<<<< HEAD
  @Test
  public void testReplicateAfterWrite2Slave() throws Exception {
    //add 50 docs to master
    int nDocs = 50;
    for (int i = 0; i < nDocs; i++) {
      index(masterClient, "id", i, "name", "name = " + i);
    }
=======
>>>>>>> 2ede77ba

  @Test
  public void testIndexAndConfigAliasReplication() throws Exception {
    clearIndexWithReplication();

    nDocs--;
    for (int i = 0; i < nDocs; i++)
      index(masterClient, "id", i, "name", "name = " + i);

    masterClient.commit();

<<<<<<< HEAD
    NamedList masterQueryRsp = rQuery(50, "*:*", masterClient);
    SolrDocumentList masterQueryResult = (SolrDocumentList) masterQueryRsp.get("response");
    assertEquals(nDocs, masterQueryResult.getNumFound());

    // Make sure that both the index version and index generation on the slave is
    // higher than that of the master, just to make the test harder.

    index(slaveClient, "id", 551, "name", "name = " + 551);
    slaveClient.commit(true, true);
    index(slaveClient, "id", 552, "name", "name = " + 552);
    slaveClient.commit(true, true);
    index(slaveClient, "id", 553, "name", "name = " + 553);
    slaveClient.commit(true, true);
    index(slaveClient, "id", 554, "name", "name = " + 554);
    slaveClient.commit(true, true);
    index(slaveClient, "id", 555, "name", "name = " + 555);
    slaveClient.commit(true, true);

    //this doc is added to slave so it should show an item w/ that result
    NamedList slaveQueryRsp = rQuery(1, "id:555", slaveClient);
=======
    NamedList masterQueryRsp = rQuery(nDocs, "*:*", masterClient);
    SolrDocumentList masterQueryResult = (SolrDocumentList) masterQueryRsp.get("response");
    assertEquals(nDocs, masterQueryResult.getNumFound());

    //get docs from slave and check if number is equal to master
    NamedList slaveQueryRsp = rQuery(nDocs, "*:*", slaveClient);
>>>>>>> 2ede77ba
    SolrDocumentList slaveQueryResult = (SolrDocumentList) slaveQueryRsp.get("response");

    assertEquals(nDocs, slaveQueryResult.getNumFound());

<<<<<<< HEAD
    //the slave should have done a full copy of the index so the doc with id:555 should not be there in the slave now
    slaveQueryRsp = rQuery(0, "id:555", slaveClient);
    slaveQueryResult = (SolrDocumentList) slaveQueryRsp.get("response");
    assertEquals(0, slaveQueryResult.getNumFound());
=======
    //compare results
    String cmp = TestDistributedSearch.compare(masterQueryResult, slaveQueryResult, 0, null);
    assertEquals(null, cmp);

    //start config files replication test
    //clear master index
    masterClient.deleteByQuery("*:*");
    masterClient.commit();

    //change solrconfig on master
    copyFile(new File(CONF_DIR + "solrconfig-master1.xml"), new File(master.getConfDir(), "solrconfig.xml"));

    //change schema on master
    copyFile(new File(CONF_DIR + "schema-replication2.xml"), new File(master.getConfDir(), "schema.xml"));

    //keep a copy of the new schema
    copyFile(new File(CONF_DIR + "schema-replication2.xml"), new File(master.getConfDir(), "schema-replication2.xml"));

    masterJetty.stop();

    masterJetty = createJetty(master);
    masterClient = createNewSolrServer(masterJetty.getLocalPort());

    copyFile(new File(SLAVE_CONFIG), new File(slave.getConfDir(), "solrconfig.xml"), masterJetty.getLocalPort());

    slaveJetty.stop();
    slaveJetty = createJetty(slave);
    slaveClient = createNewSolrServer(slaveJetty.getLocalPort());

    //add a doc with new field and commit on master to trigger snappull from slave.
    index(masterClient, "id", "2000", "name", "name = " + 2000, "newname", "newname = " + 2000);
    masterClient.commit();

    NamedList masterQueryRsp2 = rQuery(1, "*:*", masterClient);
    SolrDocumentList masterQueryResult2 = (SolrDocumentList) masterQueryRsp2.get("response");
    assertEquals(1, masterQueryResult2.getNumFound());

    NamedList slaveQueryRsp2 = rQuery(1, "*:*", slaveClient);
    SolrDocumentList slaveQueryResult2 = (SolrDocumentList) slaveQueryRsp2.get("response");
    assertEquals(1, slaveQueryResult2.getNumFound());

    index(slaveClient, "id", "2000", "name", "name = " + 2001, "newname", "newname = " + 2001);
    slaveClient.commit();

    slaveQueryRsp = rQuery(1, "*:*", slaveClient);
    SolrDocument d = ((SolrDocumentList) slaveQueryRsp.get("response")).get(0);
    assertEquals("newname = 2001", (String) d.getFieldValue("newname"));
>>>>>>> 2ede77ba
  }


  
  @Test
  public void testBackup() throws Exception {

    masterJetty.stop();
    copyFile(new File(CONF_DIR + "solrconfig-master1.xml"), new File(master.getConfDir(), "solrconfig.xml"));

    masterJetty = createJetty(master);
    masterClient = createNewSolrServer(masterJetty.getLocalPort());


    nDocs--;
    masterClient.deleteByQuery("*:*");
    for (int i = 0; i < nDocs; i++)
      index(masterClient, "id", i, "name", "name = " + i);

    masterClient.commit();
   
    class BackupThread extends Thread {
      volatile String fail = null;
      public void run() {
        String masterUrl = "http://localhost:" + masterJetty.getLocalPort() + "/solr/replication?command=" + ReplicationHandler.CMD_BACKUP;
        URL url;
        InputStream stream = null;
        try {
          url = new URL(masterUrl);
          stream = url.openStream();
          stream.close();
        } catch (Exception e) {
          fail = e.getMessage();
        } finally {
          IOUtils.closeQuietly(stream);
        }

      };
    };
    BackupThread backupThread = new BackupThread();
    backupThread.start();
    
    File dataDir = new File(master.getDataDir());
    class CheckStatus extends Thread {
      volatile String fail = null;
      volatile String response = null;
      volatile boolean success = false;
      public void run() {
        String masterUrl = "http://localhost:" + masterJetty.getLocalPort() + "/solr/replication?command=" + ReplicationHandler.CMD_DETAILS;
        URL url;
        InputStream stream = null;
        try {
          url = new URL(masterUrl);
          stream = url.openStream();
          response = IOUtils.toString(stream);
          if(response.contains("<str name=\"status\">success</str>")) {
            success = true;
          }
          stream.close();
        } catch (Exception e) {
          fail = e.getMessage();
        } finally {
          IOUtils.closeQuietly(stream);
        }

      };
    };
    int waitCnt = 0;
    CheckStatus checkStatus = new CheckStatus();
    while(true) {
      checkStatus.run();
      if(checkStatus.fail != null) {
        fail(checkStatus.fail);
      }
      if(checkStatus.success) {
        break;
      }
      Thread.sleep(200);
      if(waitCnt == 10) {
        fail("Backup success not detected:" + checkStatus.response);
      }
      waitCnt++;
    }
    
    if(backupThread.fail != null) {
      fail(backupThread.fail);
    }

    File[] files = dataDir.listFiles(new FilenameFilter() {
      
      public boolean accept(File dir, String name) {
        if(name.startsWith("snapshot")) {
          return true;
        }
        return false;
      }
    });
    assertEquals(1, files.length);
    File snapDir = files[0];
    Directory dir = new SimpleFSDirectory(snapDir.getAbsoluteFile());
    IndexSearcher searcher = new IndexSearcher(dir, true);
    TopDocs hits = searcher.search(new MatchAllDocsQuery(), 1);

<<<<<<< HEAD
    assertEquals(500, hits.totalHits);
=======
    assertEquals(nDocs, hits.totalHits);
>>>>>>> 2ede77ba
    searcher.close();
    dir.close();
  }

  /* character copy of file using UTF-8 */
  private static void copyFile(File src, File dst) throws IOException {
    copyFile(src, dst, null);
  }

  /**
   * character copy of file using UTF-8. If port is non-null, will be substituted any time "TEST_PORT" is found.
   */
  private static void copyFile(File src, File dst, Integer port) throws IOException {
    BufferedReader in = new BufferedReader(new FileReader(src));
    Writer out = new FileWriter(dst);

    for (String line = in.readLine(); null != line; line = in.readLine()) {

      if (null != port)
        line = line.replace("TEST_PORT", port.toString());
      out.write(line);
    }
    in.close();
    out.close();
  }

  private static class SolrInstance {

    String name;
    Integer masterPort;
    File homeDir;
    File confDir;
    File dataDir;

    /**
     * if masterPort is null, this instance is a master -- otherwise this instance is a slave, and assumes the master is
     * on localhost at the specified port.
     */
    public SolrInstance(String name, Integer port) {
      this.name = name;
      this.masterPort = port;
    }

    public String getHomeDir() {
      return homeDir.toString();
    }

    public String getSchemaFile() {
      return CONF_DIR + "schema-replication1.xml";
    }

    public String getConfDir() {
      return confDir.toString();
    }

    public String getDataDir() {
      return dataDir.toString();
    }

    public String getSolrConfigFile() {
      String fname = "";
      if (null == masterPort)
        fname = CONF_DIR + "solrconfig-master.xml";
      else
        fname = SLAVE_CONFIG;
      return fname;
    }

    public void setUp() throws Exception {
      System.setProperty("solr.test.sys.prop1", "propone");
      System.setProperty("solr.test.sys.prop2", "proptwo");

      File home = new File(TEMP_DIR,
              getClass().getName() + "-" + System.currentTimeMillis());

      if (null == masterPort) {
        homeDir = new File(home, "master");
        dataDir = new File(homeDir, "data");
        confDir = new File(homeDir, "conf");
      } else {
        homeDir = new File(home, "slave");
        dataDir = new File(homeDir, "data");
        confDir = new File(homeDir, "conf");
      }

      homeDir.mkdirs();
      dataDir.mkdirs();
      confDir.mkdirs();

      File f = new File(confDir, "solrconfig.xml");
      copyFile(new File(getSolrConfigFile()), f, masterPort);
      f = new File(confDir, "schema.xml");
      copyFile(new File(getSchemaFile()), f);
    }

    public void tearDown() throws Exception {
      AbstractSolrTestCase.recurseDelete(homeDir);
    }
  }
}<|MERGE_RESOLUTION|>--- conflicted
+++ resolved
@@ -61,17 +61,12 @@
   static JettySolrRunner masterJetty, slaveJetty;
   static SolrServer masterClient, slaveClient;
   static SolrInstance master = null, slave = null;
-<<<<<<< HEAD
-
-  static String context = "/solr";
-=======
 
   static String context = "/solr";
 
   // number of docs to index... decremented for each test case to tell if we accidentally reuse
   // index from previous test method
   static int nDocs = 500;
->>>>>>> 2ede77ba
 
   @BeforeClass
   public static void beforeClass() throws Exception {
@@ -86,17 +81,6 @@
     slaveClient = createNewSolrServer(slaveJetty.getLocalPort());
   }
 
-<<<<<<< HEAD
-  @Before
-  public void setUp() throws Exception {
-    super.setUp();
-    masterClient.deleteByQuery("*:*");
-    masterClient.commit();
-    rQuery(0, "*:*", masterClient);
-    slaveClient.deleteByQuery("*:*");
-    slaveClient.commit();
-    rQuery(0, "*:*", slaveClient);
-=======
   public void clearIndexWithReplication() throws Exception {
     NamedList res = query("*:*", masterClient);
     SolrDocumentList docs = (SolrDocumentList)res.get("response");
@@ -107,7 +91,6 @@
       res = rQuery(0, "*:*", slaveClient);
       assertEquals(0, ((SolrDocumentList) res.get("response")).getNumFound());
     }
->>>>>>> 2ede77ba
   }
 
   @AfterClass
@@ -176,30 +159,6 @@
     } while(docList.getNumFound() != expectedDocCount && timeSlept < 30000);
     return res;
   }
-<<<<<<< HEAD
-
-  @Test
-  public void testIndexAndConfigReplication() throws Exception {
-
-    //add 500 docs to master
-    for (int i = 0; i < 500; i++)
-      index(masterClient, "id", i, "name", "name = " + i);
-
-    masterClient.commit();
-
-    NamedList masterQueryRsp = rQuery(500, "*:*", masterClient);
-    SolrDocumentList masterQueryResult = (SolrDocumentList) masterQueryRsp.get("response");
-    assertEquals(500, masterQueryResult.getNumFound());
-
-    //get docs from slave and check if number is equal to master
-    NamedList slaveQueryRsp = rQuery(500, "*:*", slaveClient);
-    SolrDocumentList slaveQueryResult = (SolrDocumentList) slaveQueryRsp.get("response");
-    assertEquals(500, slaveQueryResult.getNumFound());
-
-    //compare results
-    String cmp = TestDistributedSearch.compare(masterQueryResult, slaveQueryResult, 0, null);
-    assertEquals(null, cmp);
-=======
   
   @Test
   public void testReplicateAfterWrite2Slave() throws Exception {
@@ -217,7 +176,6 @@
     } catch (IOException e) {
       //e.printStackTrace();
     }
->>>>>>> 2ede77ba
 
     masterClient.commit();
 
@@ -247,15 +205,6 @@
     slaveQueryResult = (SolrDocumentList) slaveQueryRsp.get("response");
     assertEquals(1, slaveQueryResult.getNumFound());
 
-<<<<<<< HEAD
-    NamedList masterQueryRsp2 = rQuery(1, "*:*", masterClient);
-    SolrDocumentList masterQueryResult2 = (SolrDocumentList) masterQueryRsp2.get("response");
-    assertEquals(1, masterQueryResult2.getNumFound());
-
-    slaveQueryRsp = rQuery(1, "*:*", slaveClient);
-    SolrDocument d = ((SolrDocumentList) slaveQueryRsp.get("response")).get(0);
-    assertEquals("newname = 2000", (String) d.getFieldValue("newname"));
-=======
     masterUrl = "http://localhost:" + masterJetty.getLocalPort() + "/solr/replication?command=enableReplication";
     url = new URL(masterUrl);
     stream = url.openStream();
@@ -269,7 +218,6 @@
     slaveQueryRsp = rQuery(0, "id:555", slaveClient);
     slaveQueryResult = (SolrDocumentList) slaveQueryRsp.get("response");
     assertEquals(0, slaveQueryResult.getNumFound());
->>>>>>> 2ede77ba
 
     // make sure we replicated the correct index from the master
     slaveQueryRsp = rQuery(nDocs, "*:*", slaveClient);
@@ -278,12 +226,8 @@
   }
 
   @Test
-<<<<<<< HEAD
-  public void testIndexAndConfigAliasReplication() throws Exception {
-=======
   public void testIndexAndConfigReplication() throws Exception {
     clearIndexWithReplication();
->>>>>>> 2ede77ba
 
     nDocs--;
     for (int i = 0; i < nDocs; i++)
@@ -291,25 +235,14 @@
 
     masterClient.commit();
 
-<<<<<<< HEAD
-    NamedList masterQueryRsp = rQuery(500, "*:*", masterClient);
-=======
     NamedList masterQueryRsp = rQuery(nDocs, "*:*", masterClient);
->>>>>>> 2ede77ba
     SolrDocumentList masterQueryResult = (SolrDocumentList) masterQueryRsp.get("response");
     assertEquals(nDocs, masterQueryResult.getNumFound());
 
     //get docs from slave and check if number is equal to master
-<<<<<<< HEAD
-    NamedList slaveQueryRsp = rQuery(500, "*:*", slaveClient);
-    SolrDocumentList slaveQueryResult = (SolrDocumentList) slaveQueryRsp.get("response");
-
-    assertEquals(500, slaveQueryResult.getNumFound());
-=======
     NamedList slaveQueryRsp = rQuery(nDocs, "*:*", slaveClient);
     SolrDocumentList slaveQueryResult = (SolrDocumentList) slaveQueryRsp.get("response");
     assertEquals(nDocs, slaveQueryResult.getNumFound());
->>>>>>> 2ede77ba
 
     //compare results
     String cmp = TestDistributedSearch.compare(masterQueryResult, slaveQueryResult, 0, null);
@@ -336,24 +269,10 @@
     //add a doc with new field and commit on master to trigger snappull from slave.
     index(masterClient, "id", "2000", "name", "name = " + 2000, "newname", "newname = " + 2000);
     masterClient.commit();
-<<<<<<< HEAD
-    
+
     NamedList masterQueryRsp2 = rQuery(1, "*:*", masterClient);
     SolrDocumentList masterQueryResult2 = (SolrDocumentList) masterQueryRsp2.get("response");
     assertEquals(1, masterQueryResult2.getNumFound());
-    
-    NamedList slaveQueryRsp2 = rQuery(1, "*:*", slaveClient);
-    SolrDocumentList slaveQueryResult2 = (SolrDocumentList) slaveQueryRsp2.get("response");
-    assertEquals(1, slaveQueryResult2.getNumFound());
-
-    index(slaveClient, "id", "2000", "name", "name = " + 2001, "newname", "newname = " + 2001);
-    slaveClient.commit();
-=======
-
-    NamedList masterQueryRsp2 = rQuery(1, "*:*", masterClient);
-    SolrDocumentList masterQueryResult2 = (SolrDocumentList) masterQueryRsp2.get("response");
-    assertEquals(1, masterQueryResult2.getNumFound());
->>>>>>> 2ede77ba
 
     slaveQueryRsp = rQuery(1, "*:*", slaveClient);
     SolrDocument d = ((SolrDocumentList) slaveQueryRsp.get("response")).get(0);
@@ -374,20 +293,12 @@
 
     masterClient.commit();
 
-<<<<<<< HEAD
-    NamedList masterQueryRsp = rQuery(500, "*:*", masterClient);
-=======
     NamedList masterQueryRsp = rQuery(nDocs, "*:*", masterClient);
->>>>>>> 2ede77ba
     SolrDocumentList masterQueryResult = (SolrDocumentList) masterQueryRsp.get("response");
     assertEquals(nDocs, masterQueryResult.getNumFound());
 
     //get docs from slave and check if number is equal to master
-<<<<<<< HEAD
-    NamedList slaveQueryRsp = rQuery(500, "*:*", slaveClient);
-=======
     NamedList slaveQueryRsp = rQuery(nDocs, "*:*", slaveClient);
->>>>>>> 2ede77ba
     SolrDocumentList slaveQueryResult = (SolrDocumentList) slaveQueryRsp.get("response");
     assertEquals(nDocs, slaveQueryResult.getNumFound());
 
@@ -408,29 +319,15 @@
     masterClient.commit();
 
     //get docs from master and check if number is equal to master
-<<<<<<< HEAD
-    masterQueryRsp = rQuery(501, "*:*", masterClient);
-    masterQueryResult = (SolrDocumentList) masterQueryRsp.get("response");
-    assertEquals(501, masterQueryResult.getNumFound());
-=======
     masterQueryRsp = rQuery(nDocs+1, "*:*", masterClient);
     masterQueryResult = (SolrDocumentList) masterQueryRsp.get("response");
     assertEquals(nDocs+1, masterQueryResult.getNumFound());
->>>>>>> 2ede77ba
     
     // NOTE: this test is wierd, we want to verify it DOESNT replicate...
     // for now, add a sleep for this.., but the logic is wierd.
     Thread.sleep(3000);
     
     //get docs from slave and check if number is not equal to master; polling is disabled
-<<<<<<< HEAD
-    slaveQueryRsp = rQuery(500, "*:*", slaveClient);
-    slaveQueryResult = (SolrDocumentList) slaveQueryRsp.get("response");
-    assertEquals(500, slaveQueryResult.getNumFound());
-
-  }
-
-=======
     slaveQueryRsp = rQuery(nDocs, "*:*", slaveClient);
     slaveQueryResult = (SolrDocumentList) slaveQueryRsp.get("response");
     assertEquals(nDocs, slaveQueryResult.getNumFound());
@@ -451,7 +348,6 @@
   }
 
   
->>>>>>> 2ede77ba
   @Test
   public void testSnapPullWithMasterUrl() throws Exception {
     //change solrconfig on slave
@@ -468,11 +364,7 @@
 
     masterClient.commit();
 
-<<<<<<< HEAD
-    NamedList masterQueryRsp = rQuery(500, "*:*", masterClient);
-=======
     NamedList masterQueryRsp = rQuery(nDocs, "*:*", masterClient);
->>>>>>> 2ede77ba
     SolrDocumentList masterQueryResult = (SolrDocumentList) masterQueryRsp.get("response");
     assertEquals(nDocs, masterQueryResult.getNumFound());
 
@@ -488,11 +380,7 @@
     }
 
     //get docs from slave and check if number is equal to master
-<<<<<<< HEAD
-    NamedList slaveQueryRsp = rQuery(500, "*:*", slaveClient);
-=======
     NamedList slaveQueryRsp = rQuery(nDocs, "*:*", slaveClient);
->>>>>>> 2ede77ba
     SolrDocumentList slaveQueryResult = (SolrDocumentList) slaveQueryRsp.get("response");
     assertEquals(nDocs, slaveQueryResult.getNumFound());
     //compare results
@@ -507,10 +395,7 @@
     slaveClient = createNewSolrServer(slaveJetty.getLocalPort());
   }
 
-<<<<<<< HEAD
-=======
-
->>>>>>> 2ede77ba
+
   @Test
   public void testReplicateAfterStartup() throws Exception {
     //stop slave
@@ -523,11 +408,7 @@
 
     masterClient.commit();
 
-<<<<<<< HEAD
-    NamedList masterQueryRsp = rQuery(500, "*:*", masterClient);
-=======
     NamedList masterQueryRsp = rQuery(nDocs, "*:*", masterClient);
->>>>>>> 2ede77ba
     SolrDocumentList masterQueryResult = (SolrDocumentList) masterQueryRsp.get("response");
     assertEquals(nDocs, masterQueryResult.getNumFound());
 
@@ -547,11 +428,7 @@
     slaveClient = createNewSolrServer(slaveJetty.getLocalPort());
 
     //get docs from slave and check if number is equal to master
-<<<<<<< HEAD
-    NamedList slaveQueryRsp = rQuery(500, "*:*", slaveClient);
-=======
     NamedList slaveQueryRsp = rQuery(nDocs, "*:*", slaveClient);
->>>>>>> 2ede77ba
     SolrDocumentList slaveQueryResult = (SolrDocumentList) slaveQueryRsp.get("response");
     assertEquals(nDocs, slaveQueryResult.getNumFound());
 
@@ -572,16 +449,6 @@
     slaveClient = createNewSolrServer(slaveJetty.getLocalPort());
   }
 
-<<<<<<< HEAD
-  @Test
-  public void testReplicateAfterWrite2Slave() throws Exception {
-    //add 50 docs to master
-    int nDocs = 50;
-    for (int i = 0; i < nDocs; i++) {
-      index(masterClient, "id", i, "name", "name = " + i);
-    }
-=======
->>>>>>> 2ede77ba
 
   @Test
   public void testIndexAndConfigAliasReplication() throws Exception {
@@ -593,45 +460,16 @@
 
     masterClient.commit();
 
-<<<<<<< HEAD
-    NamedList masterQueryRsp = rQuery(50, "*:*", masterClient);
-    SolrDocumentList masterQueryResult = (SolrDocumentList) masterQueryRsp.get("response");
-    assertEquals(nDocs, masterQueryResult.getNumFound());
-
-    // Make sure that both the index version and index generation on the slave is
-    // higher than that of the master, just to make the test harder.
-
-    index(slaveClient, "id", 551, "name", "name = " + 551);
-    slaveClient.commit(true, true);
-    index(slaveClient, "id", 552, "name", "name = " + 552);
-    slaveClient.commit(true, true);
-    index(slaveClient, "id", 553, "name", "name = " + 553);
-    slaveClient.commit(true, true);
-    index(slaveClient, "id", 554, "name", "name = " + 554);
-    slaveClient.commit(true, true);
-    index(slaveClient, "id", 555, "name", "name = " + 555);
-    slaveClient.commit(true, true);
-
-    //this doc is added to slave so it should show an item w/ that result
-    NamedList slaveQueryRsp = rQuery(1, "id:555", slaveClient);
-=======
     NamedList masterQueryRsp = rQuery(nDocs, "*:*", masterClient);
     SolrDocumentList masterQueryResult = (SolrDocumentList) masterQueryRsp.get("response");
     assertEquals(nDocs, masterQueryResult.getNumFound());
 
     //get docs from slave and check if number is equal to master
     NamedList slaveQueryRsp = rQuery(nDocs, "*:*", slaveClient);
->>>>>>> 2ede77ba
     SolrDocumentList slaveQueryResult = (SolrDocumentList) slaveQueryRsp.get("response");
 
     assertEquals(nDocs, slaveQueryResult.getNumFound());
 
-<<<<<<< HEAD
-    //the slave should have done a full copy of the index so the doc with id:555 should not be there in the slave now
-    slaveQueryRsp = rQuery(0, "id:555", slaveClient);
-    slaveQueryResult = (SolrDocumentList) slaveQueryRsp.get("response");
-    assertEquals(0, slaveQueryResult.getNumFound());
-=======
     //compare results
     String cmp = TestDistributedSearch.compare(masterQueryResult, slaveQueryResult, 0, null);
     assertEquals(null, cmp);
@@ -679,7 +517,6 @@
     slaveQueryRsp = rQuery(1, "*:*", slaveClient);
     SolrDocument d = ((SolrDocumentList) slaveQueryRsp.get("response")).get(0);
     assertEquals("newname = 2001", (String) d.getFieldValue("newname"));
->>>>>>> 2ede77ba
   }
 
 
@@ -783,11 +620,7 @@
     IndexSearcher searcher = new IndexSearcher(dir, true);
     TopDocs hits = searcher.search(new MatchAllDocsQuery(), 1);
 
-<<<<<<< HEAD
-    assertEquals(500, hits.totalHits);
-=======
     assertEquals(nDocs, hits.totalHits);
->>>>>>> 2ede77ba
     searcher.close();
     dir.close();
   }
