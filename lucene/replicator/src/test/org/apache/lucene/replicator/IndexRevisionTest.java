--- conflicted
+++ resolved
@@ -32,7 +32,6 @@
 import org.apache.lucene.store.IndexInput;
 import org.apache.lucene.store.MockDirectoryWrapper;
 import org.apache.lucene.util.IOUtils;
-import org.apache.lucene.util.Version;
 import org.junit.Test;
 
 public class IndexRevisionTest extends ReplicatorTestCase {
@@ -40,7 +39,7 @@
   @Test
   public void testNoSnapshotDeletionPolicy() throws Exception {
     Directory dir = newDirectory();
-    IndexWriterConfig conf = new IndexWriterConfig(Version.LATEST, null);
+    IndexWriterConfig conf = new IndexWriterConfig(TEST_VERSION_CURRENT, null);
     conf.setIndexDeletionPolicy(new KeepOnlyLastCommitDeletionPolicy());
     IndexWriter writer = new IndexWriter(dir, conf);
     try {
@@ -56,7 +55,7 @@
   @Test
   public void testNoCommit() throws Exception {
     Directory dir = newDirectory();
-    IndexWriterConfig conf = new IndexWriterConfig(Version.LATEST, null);
+    IndexWriterConfig conf = new IndexWriterConfig(TEST_VERSION_CURRENT, null);
     conf.setIndexDeletionPolicy(new SnapshotDeletionPolicy(conf.getIndexDeletionPolicy()));
     IndexWriter writer = new IndexWriter(dir, conf);
     try {
@@ -72,19 +71,12 @@
   @Test
   public void testRevisionRelease() throws Exception {
     Directory dir = newDirectory();
-<<<<<<< HEAD
-=======
     IndexWriterConfig conf = new IndexWriterConfig(TEST_VERSION_CURRENT, null);
 
->>>>>>> caa93999
     // we look to see that certain files are deleted:
     if (dir instanceof MockDirectoryWrapper) {
       ((MockDirectoryWrapper)dir).setEnableVirusScanner(false);
     }
-<<<<<<< HEAD
-    IndexWriterConfig conf = new IndexWriterConfig(Version.LATEST, null);
-=======
->>>>>>> caa93999
     conf.setIndexDeletionPolicy(new SnapshotDeletionPolicy(conf.getIndexDeletionPolicy()));
     IndexWriter writer = new IndexWriter(dir, conf);
     try {
@@ -109,7 +101,7 @@
   @Test
   public void testSegmentsFileLast() throws Exception {
     Directory dir = newDirectory();
-    IndexWriterConfig conf = new IndexWriterConfig(Version.LATEST, null);
+    IndexWriterConfig conf = new IndexWriterConfig(TEST_VERSION_CURRENT, null);
     conf.setIndexDeletionPolicy(new SnapshotDeletionPolicy(conf.getIndexDeletionPolicy()));
     IndexWriter writer = new IndexWriter(dir, conf);
     try {
@@ -130,7 +122,7 @@
   @Test
   public void testOpen() throws Exception {
     Directory dir = newDirectory();
-    IndexWriterConfig conf = new IndexWriterConfig(Version.LATEST, null);
+    IndexWriterConfig conf = new IndexWriterConfig(TEST_VERSION_CURRENT, null);
     conf.setIndexDeletionPolicy(new SnapshotDeletionPolicy(conf.getIndexDeletionPolicy()));
     IndexWriter writer = new IndexWriter(dir, conf);
     try {
