--- conflicted
+++ resolved
@@ -39,13 +39,8 @@
    * After calling the constructor the enumeration is already pointing to the term,
    * if it exists.
    */
-<<<<<<< HEAD
-  public SingleTermsEnum(IndexReader reader, Term singleTerm) throws IOException {
-    super(reader, singleTerm.field());
-=======
   public SingleTermsEnum(TermsEnum tenum, Term singleTerm) throws IOException {
     super(tenum);
->>>>>>> 2ede77ba
     singleRef = singleTerm.bytes();
     setInitialSeekTerm(singleRef);
   }
