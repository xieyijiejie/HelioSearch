package org.apache.lucene.index;

/**
 * Licensed to the Apache Software Foundation (ASF) under one or more
 * contributor license agreements.  See the NOTICE file distributed with
 * this work for additional information regarding copyright ownership.
 * The ASF licenses this file to You under the Apache License, Version 2.0
 * (the "License"); you may not use this file except in compliance with
 * the License.  You may obtain a copy of the License at
 *
 *     http://www.apache.org/licenses/LICENSE-2.0
 *
 * Unless required by applicable law or agreed to in writing, software
 * distributed under the License is distributed on an "AS IS" BASIS,
 * WITHOUT WARRANTIES OR CONDITIONS OF ANY KIND, either express or implied.
 * See the License for the specific language governing permissions and
 * limitations under the License.
 */


import java.io.IOException;
import java.util.ArrayList;
import java.util.HashMap;
import java.util.HashSet;
import java.util.List;
import java.util.Map;
import java.util.Map.Entry;
import java.util.Set;

import org.apache.lucene.index.codecs.Codec;
import org.apache.lucene.index.codecs.CodecProvider;
import org.apache.lucene.index.codecs.DefaultSegmentInfosWriter;
import org.apache.lucene.store.BufferedIndexInput;
import org.apache.lucene.store.Directory;
import org.apache.lucene.store.IOContext;
import org.apache.lucene.store.IndexInput;
import org.apache.lucene.store.IndexOutput;
import org.apache.lucene.util.Constants;
import org.apache.lucene.util.StringHelper;

/**
 * Information about a segment such as it's name, directory, and files related
 * to the segment.
 *
 * @lucene.experimental
 */
public final class SegmentInfo implements Cloneable {
  // TODO: remove with hasVector and hasProx
  private static final int CHECK_FIELDINFO = -2;
  static final int NO = -1;          // e.g. no norms; no deletes;
  static final int YES = 1;          // e.g. have norms; have deletes;
  static final int WITHOUT_GEN = 0;  // a file name that has no GEN in it.

  public String name;				  // unique name in dir
  public int docCount;				  // number of docs in seg
  public Directory dir;				  // where segment resides

  /*
   * Current generation of del file:
   * - NO if there are no deletes
   * - YES or higher if there are deletes at generation N
   */
  private long delGen;

  /*
   * Current generation of each field's norm file. If this array is null,
   * means no separate norms. If this array is not null, its values mean:
   * - NO says this field has no separate norms
   * >= YES says this field has separate norms with the specified generation
   */
  private Map<Integer,Long> normGen;

  private boolean isCompoundFile;

  private volatile List<String> files;                     // cached list of files that this segment uses
                                                  // in the Directory

  private volatile long sizeInBytesNoStore = -1;           // total byte size of all but the store files (computed on demand)
  private volatile long sizeInBytesWithStore = -1;         // total byte size of all of our files (computed on demand)

  //TODO: LUCENE-2555: remove once we don't need to support shared doc stores (pre 4.0)
  private int docStoreOffset;                     // if this segment shares stored fields & vectors, this
                                                  // offset is where in that file this segment's docs begin
  //TODO: LUCENE-2555: remove once we don't need to support shared doc stores (pre 4.0)
  private String docStoreSegment;                 // name used to derive fields/vectors file we share with
                                                  // other segments
  //TODO: LUCENE-2555: remove once we don't need to support shared doc stores (pre 4.0)
  private boolean docStoreIsCompoundFile;         // whether doc store files are stored in compound file (*.cfx)

  private int delCount;                           // How many deleted docs in this segment
  
  //TODO: remove when we don't have to support old indexes anymore that had this field
  private int hasVectors = CHECK_FIELDINFO;
  //TODO: remove when we don't have to support old indexes anymore that had this field
  private int hasProx = CHECK_FIELDINFO;     // True if this segment has any fields with omitTermFreqAndPositions==false

  
  private FieldInfos fieldInfos;

  private SegmentCodecs segmentCodecs;

  private Map<String,String> diagnostics;

  // Tracks the Lucene version this segment was created with, since 3.1. Null
  // indicates an older than 3.0 index, and it's used to detect a too old index.
  // The format expected is "x.y" - "2.x" for pre-3.0 indexes (or null), and
  // specific versions afterwards ("3.0", "3.1" etc.).
  // see Constants.LUCENE_MAIN_VERSION.
  private String version;

  // NOTE: only used in-RAM by IW to track buffered deletes;
  // this is never written to/read from the Directory
  private long bufferedDeletesGen;
  
  // holds the fieldInfos Version to refresh files() cache if FI has changed
  private long fieldInfosVersion;
  
  public SegmentInfo(String name, int docCount, Directory dir, boolean isCompoundFile,
                     SegmentCodecs segmentCodecs, FieldInfos fieldInfos) {
    this.name = name;
    this.docCount = docCount;
    this.dir = dir;
    delGen = NO;
    this.isCompoundFile = isCompoundFile;
    this.docStoreOffset = -1;
    this.docStoreSegment = name;
    this.segmentCodecs = segmentCodecs;
    delCount = 0;
    version = Constants.LUCENE_MAIN_VERSION;
    this.fieldInfos = fieldInfos;
  }

  /**
   * Copy everything from src SegmentInfo into our instance.
   */
  void reset(SegmentInfo src) {
    clearFilesCache();
    version = src.version;
    name = src.name;
    docCount = src.docCount;
    dir = src.dir;
    delGen = src.delGen;
    docStoreOffset = src.docStoreOffset;
    docStoreSegment = src.docStoreSegment;
    docStoreIsCompoundFile = src.docStoreIsCompoundFile;
    hasVectors = src.hasVectors;
    hasProx = src.hasProx;
    fieldInfos = src.fieldInfos == null ? null : (FieldInfos) src.fieldInfos.clone();
    if (src.normGen == null) {
      normGen = null;
    } else {
      normGen = new HashMap<Integer, Long>(src.normGen.size());
      for (Entry<Integer,Long> entry : src.normGen.entrySet()) {
        normGen.put(entry.getKey(), entry.getValue());
      }
    }
    isCompoundFile = src.isCompoundFile;
    delCount = src.delCount;
    segmentCodecs = src.segmentCodecs;
  }

  void setDiagnostics(Map<String, String> diagnostics) {
    this.diagnostics = diagnostics;
  }

  public Map<String, String> getDiagnostics() {
    return diagnostics;
  }

  /**
   * Construct a new SegmentInfo instance by reading a
   * previously saved SegmentInfo from input.
   * <p>Note: this is public only to allow access from
   * the codecs package.</p>
   *
   * @param dir directory to load from
   * @param format format of the segments info file
   * @param input input handle to read segment info from
   */
  public SegmentInfo(Directory dir, int format, IndexInput input, CodecProvider codecs) throws IOException {
    this.dir = dir;
    if (format <= DefaultSegmentInfosWriter.FORMAT_3_1) {
      version = input.readString();
    }
    name = input.readString();
    docCount = input.readInt();
    delGen = input.readLong();
    docStoreOffset = input.readInt();
    if (docStoreOffset != -1) {
      docStoreSegment = input.readString();
      docStoreIsCompoundFile = input.readByte() == YES;
    } else {
      docStoreSegment = name;
      docStoreIsCompoundFile = false;
    }

    if (format > DefaultSegmentInfosWriter.FORMAT_4_0) {
      // pre-4.0 indexes write a byte if there is a single norms file
      byte b = input.readByte();
      assert 1 == b;
    }

    int numNormGen = input.readInt();
    if (numNormGen == NO) {
      normGen = null;
    } else {
      normGen = new HashMap<Integer, Long>();
      for(int j=0;j<numNormGen;j++) {
        int fieldNumber = j;
        if (format <= DefaultSegmentInfosWriter.FORMAT_4_0) {
          fieldNumber = input.readInt();
        }

        normGen.put(fieldNumber, input.readLong());
      }
    }
    isCompoundFile = input.readByte() == YES;

    delCount = input.readInt();
    assert delCount <= docCount;

    hasProx = input.readByte();

    // System.out.println(Thread.currentThread().getName() + ": si.read hasProx=" + hasProx + " seg=" + name);
    if (format <= DefaultSegmentInfosWriter.FORMAT_4_0) {
      segmentCodecs = new SegmentCodecs(codecs, input);
    } else {
      // codec ID on FieldInfo is 0 so it will simply use the first codec available
      // TODO what todo if preflex is not available in the provider? register it or fail?
      segmentCodecs = new SegmentCodecs(codecs, new Codec[] { codecs.lookup("PreFlex")});
    }
    diagnostics = input.readStringStringMap();

    if (format <= DefaultSegmentInfosWriter.FORMAT_HAS_VECTORS) {
      hasVectors = input.readByte();
    } else {
      final String storesSegment;
      final String ext;
      final boolean isCompoundFile;
      if (docStoreOffset != -1) {
        storesSegment = docStoreSegment;
        isCompoundFile = docStoreIsCompoundFile;
        ext = IndexFileNames.COMPOUND_FILE_STORE_EXTENSION;
      } else {
        storesSegment = name;
        isCompoundFile = getUseCompoundFile();
        ext = IndexFileNames.COMPOUND_FILE_EXTENSION;
      }
      final Directory dirToTest;
      if (isCompoundFile) {
<<<<<<< HEAD
        dirToTest = new CompoundFileReader(dir, IndexFileNames.segmentFileName(storesSegment, "", ext), IOContext.READONCE);
=======
        dirToTest = dir.openCompoundInput(IndexFileNames.segmentFileName(storesSegment, "", ext), BufferedIndexInput.BUFFER_SIZE);
>>>>>>> 6e8e0cf9
      } else {
        dirToTest = dir;
      }
      try {
        hasVectors = dirToTest.fileExists(IndexFileNames.segmentFileName(storesSegment, "", IndexFileNames.VECTORS_INDEX_EXTENSION)) ? YES : NO;
      } finally {
        if (isCompoundFile) {
          dirToTest.close();
        }
      }
    }
  }
  
  synchronized void loadFieldInfos(Directory dir, boolean checkCompoundFile) throws IOException {
    if (fieldInfos == null) {
      Directory dir0 = dir;
      if (isCompoundFile && checkCompoundFile) {
<<<<<<< HEAD
        dir0 = new CompoundFileReader(dir, IndexFileNames.segmentFileName(name,
            "", IndexFileNames.COMPOUND_FILE_EXTENSION), IOContext.READONCE);
=======
        dir0 = dir.openCompoundInput(IndexFileNames.segmentFileName(name,
            "", IndexFileNames.COMPOUND_FILE_EXTENSION), BufferedIndexInput.BUFFER_SIZE);
>>>>>>> 6e8e0cf9
      }
      try {
        fieldInfos = new FieldInfos(dir0, IndexFileNames.segmentFileName(name,
            "", IndexFileNames.FIELD_INFOS_EXTENSION));
      } finally {
        if (dir != dir0) {
          dir0.close();
        }
      }
    }
  }

  /**
   * Returns total size in bytes of all of files used by this segment (if
   * {@code includeDocStores} is true), or the size of all files except the
   * store files otherwise.
   */
  public long sizeInBytes(boolean includeDocStores) throws IOException {
    if (includeDocStores) {
      if (sizeInBytesWithStore != -1) {
        return sizeInBytesWithStore;
      }
      long sum = 0;
      for (final String fileName : files()) {
        // We don't count bytes used by a shared doc store
        // against this segment
        if (docStoreOffset == -1 || !IndexFileNames.isDocStoreFile(fileName)) {
          sum += dir.fileLength(fileName);
        }
      }
      sizeInBytesWithStore = sum;
      return sizeInBytesWithStore;
    } else {
      if (sizeInBytesNoStore != -1) {
        return sizeInBytesNoStore;
      }
      long sum = 0;
      for (final String fileName : files()) {
        if (IndexFileNames.isDocStoreFile(fileName)) {
          continue;
        }
        sum += dir.fileLength(fileName);
      }
      sizeInBytesNoStore = sum;
      return sizeInBytesNoStore;
    }
  }

  public boolean getHasVectors() throws IOException {
    return hasVectors == CHECK_FIELDINFO ? getFieldInfos().hasVectors() : hasVectors == YES;
  }
  
  public FieldInfos getFieldInfos() throws IOException {
    loadFieldInfos(dir, true);
    return fieldInfos;
  }

  public boolean hasDeletions() {
    // Cases:
    //
    //   delGen == NO: this means this segment does not have deletions yet
    //   delGen >= YES: this means this segment has deletions
    //
    return delGen != NO;
  }

  void advanceDelGen() {
    if (delGen == NO) {
      delGen = YES;
    } else {
      delGen++;
    }
    clearFilesCache();
  }

  void clearDelGen() {
    delGen = NO;
    clearFilesCache();
  }

  @Override
  public Object clone() {
    final SegmentInfo si = new SegmentInfo(name, docCount, dir, isCompoundFile, segmentCodecs,
        fieldInfos == null ? null : (FieldInfos) fieldInfos.clone());
    si.docStoreOffset = docStoreOffset;
    si.docStoreSegment = docStoreSegment;
    si.docStoreIsCompoundFile = docStoreIsCompoundFile;
    si.delGen = delGen;
    si.delCount = delCount;
    si.diagnostics = new HashMap<String, String>(diagnostics);
    if (normGen != null) {
      si.normGen = new HashMap<Integer, Long>();
      for (Entry<Integer,Long> entry : normGen.entrySet()) {
        si.normGen.put(entry.getKey(), entry.getValue());
      }
    }
    si.version = version;
    si.hasProx = hasProx;
    si.hasVectors = hasVectors;
    return si;
  }

  public String getDelFileName() {
    if (delGen == NO) {
      // In this case we know there is no deletion filename
      // against this segment
      return null;
    } else {
      return IndexFileNames.fileNameFromGeneration(name, IndexFileNames.DELETES_EXTENSION, delGen);
    }
  }

  /**
   * Returns true if this field for this segment has saved a separate norms file (_<segment>_N.sX).
   *
   * @param fieldNumber the field index to check
   */
  public boolean hasSeparateNorms(int fieldNumber) {
    if (normGen == null) {
      return false;
    }

    Long gen = normGen.get(fieldNumber);
    return gen != null && gen.longValue() != NO;
  }

  /**
   * Returns true if any fields in this segment have separate norms.
   */
  public boolean hasSeparateNorms() {
    if (normGen == null) {
      return false;
    } else {
      for (long fieldNormGen : normGen.values()) {
        if (fieldNormGen >= YES) {
          return true;
        }
      }
    }

    return false;
  }

  void initNormGen() {
    if (normGen == null) { // normGen is null if this segments file hasn't had any norms set against it yet
      normGen = new HashMap<Integer, Long>();
    }
  }

  /**
   * Increment the generation count for the norms file for
   * this field.
   *
   * @param fieldIndex field whose norm file will be rewritten
   */
  void advanceNormGen(int fieldIndex) {
    Long gen = normGen.get(fieldIndex);
    if (gen == null || gen.longValue() == NO) {
      normGen.put(fieldIndex, new Long(YES));
    } else {
      normGen.put(fieldIndex, gen+1);
    }
    clearFilesCache();
  }

  /**
   * Get the file name for the norms file for this field.
   *
   * @param number field index
   */
  public String getNormFileName(int number) {
    if (hasSeparateNorms(number)) {
      return IndexFileNames.fileNameFromGeneration(name, IndexFileNames.SEPARATE_NORMS_EXTENSION + number, normGen.get(number));
    } else {
      // single file for all norms
      return IndexFileNames.fileNameFromGeneration(name, IndexFileNames.NORMS_EXTENSION, WITHOUT_GEN);
    }
  }

  /**
   * Mark whether this segment is stored as a compound file.
   *
   * @param isCompoundFile true if this is a compound file;
   * else, false
   */
  void setUseCompoundFile(boolean isCompoundFile) {
    this.isCompoundFile = isCompoundFile;
    clearFilesCache();
  }
  
  /**
   * Returns true if this segment is stored as a compound
   * file; else, false.
   */
  public boolean getUseCompoundFile() {
    return isCompoundFile;
  }

  public int getDelCount() {
    return delCount;
  }

  void setDelCount(int delCount) {
    this.delCount = delCount;
    assert delCount <= docCount;
  }

  /**
   * @deprecated shared doc stores are not supported in >= 4.0
   */
  @Deprecated
  public int getDocStoreOffset() {
    // TODO: LUCENE-2555: remove once we don't need to support shared doc stores (pre 4.0)
    return docStoreOffset;
  }

  /**
   * @deprecated shared doc stores are not supported in >= 4.0
   */
  @Deprecated
  public boolean getDocStoreIsCompoundFile() {
    // TODO: LUCENE-2555: remove once we don't need to support shared doc stores (pre 4.0)
    return docStoreIsCompoundFile;
  }

  /**
   * @deprecated shared doc stores are not supported in >= 4.0
   */
  @Deprecated
  public void setDocStoreIsCompoundFile(boolean docStoreIsCompoundFile) {
    // TODO: LUCENE-2555: remove once we don't need to support shared doc stores (pre 4.0)
    this.docStoreIsCompoundFile = docStoreIsCompoundFile;
    clearFilesCache();
  }

  /**
   * @deprecated shared doc stores are not supported in >= 4.0
   */
  @Deprecated
  void setDocStore(int offset, String segment, boolean isCompoundFile) {
    // TODO: LUCENE-2555: remove once we don't need to support shared doc stores (pre 4.0)
    docStoreOffset = offset;
    docStoreSegment = segment;
    docStoreIsCompoundFile = isCompoundFile;
    clearFilesCache();
  }

  /**
   * @deprecated shared doc stores are not supported in >= 4.0
   */
  @Deprecated
  public String getDocStoreSegment() {
    // TODO: LUCENE-2555: remove once we don't need to support shared doc stores (pre 4.0)
    return docStoreSegment;
  }

  /**
   * @deprecated shared doc stores are not supported in >= 4.0
   */
  @Deprecated
  void setDocStoreOffset(int offset) {
    // TODO: LUCENE-2555: remove once we don't need to support shared doc stores (pre 4.0)
    docStoreOffset = offset;
    clearFilesCache();
  }

  /**
   * @deprecated shared doc stores are not supported in 4.0
   */
  @Deprecated
  public void setDocStoreSegment(String docStoreSegment) {
    // TODO: LUCENE-2555: remove once we don't need to support shared doc stores (pre 4.0)
    this.docStoreSegment = docStoreSegment;
  }

  /** Save this segment's info. */
  public void write(IndexOutput output)
    throws IOException {
    assert delCount <= docCount: "delCount=" + delCount + " docCount=" + docCount + " segment=" + name;
    // Write the Lucene version that created this segment, since 3.1
    output.writeString(version);
    output.writeString(name);
    output.writeInt(docCount);
    output.writeLong(delGen);

    output.writeInt(docStoreOffset);
    if (docStoreOffset != -1) {
      output.writeString(docStoreSegment);
      output.writeByte((byte) (docStoreIsCompoundFile ? 1:0));
    }


    if (normGen == null) {
      output.writeInt(NO);
    } else {
      output.writeInt(normGen.size());
      for (Entry<Integer,Long> entry : normGen.entrySet()) {
        output.writeInt(entry.getKey());
        output.writeLong(entry.getValue());
      }
    }

    output.writeByte((byte) (isCompoundFile ? YES : NO));
    output.writeInt(delCount);
    output.writeByte((byte) (hasProx));
    segmentCodecs.write(output);
    output.writeStringStringMap(diagnostics);
    output.writeByte((byte) (hasVectors));
  }

  public boolean getHasProx() throws IOException {
    return hasProx == CHECK_FIELDINFO ? getFieldInfos().hasProx() : hasProx == YES;
  }

  /** Can only be called once. */
  public void setSegmentCodecs(SegmentCodecs segmentCodecs) {
    assert this.segmentCodecs == null;
    if (segmentCodecs == null) {
      throw new IllegalArgumentException("segmentCodecs must be non-null");
    }
    this.segmentCodecs = segmentCodecs;
  }

  SegmentCodecs getSegmentCodecs() {
    return segmentCodecs;
  }

  private void addIfExists(Set<String> files, String fileName) throws IOException {
    if (dir.fileExists(fileName))
      files.add(fileName);
  }

  /*
   * Return all files referenced by this SegmentInfo.  The
   * returns List is a locally cached List so you should not
   * modify it.
   */

  public List<String> files() throws IOException {
    final long fisVersion = fieldInfosVersion;
    if (fisVersion != (fieldInfosVersion = getFieldInfos().getVersion())) {
      clearFilesCache(); // FIS has modifications - need to recompute
    } else if (files != null) {
      // Already cached:
      return files;
    }
    final Set<String> fileSet = new HashSet<String>();

    boolean useCompoundFile = getUseCompoundFile();

    if (useCompoundFile) {
      fileSet.add(IndexFileNames.segmentFileName(name, "", IndexFileNames.COMPOUND_FILE_EXTENSION));
      if (version != null && StringHelper.getVersionComparator().compare("3.4", version) <= 0) {
        fileSet.add(IndexFileNames.segmentFileName(name, "",
            IndexFileNames.COMPOUND_FILE_ENTRIES_EXTENSION));
      }
    } else {
      for(String ext : IndexFileNames.NON_STORE_INDEX_EXTENSIONS) {
        addIfExists(fileSet, IndexFileNames.segmentFileName(name, "", ext));
      }
      segmentCodecs.files(dir, this, fileSet);
    }

    if (docStoreOffset != -1) {
      // We are sharing doc stores (stored fields, term
      // vectors) with other segments
      assert docStoreSegment != null;
      if (docStoreIsCompoundFile) {
        fileSet.add(IndexFileNames.segmentFileName(docStoreSegment, "", IndexFileNames.COMPOUND_FILE_STORE_EXTENSION));
      } else {
        fileSet.add(IndexFileNames.segmentFileName(docStoreSegment, "", IndexFileNames.FIELDS_INDEX_EXTENSION));
        fileSet.add(IndexFileNames.segmentFileName(docStoreSegment, "", IndexFileNames.FIELDS_EXTENSION));
        if (getHasVectors()) {
          fileSet.add(IndexFileNames.segmentFileName(docStoreSegment, "", IndexFileNames.VECTORS_INDEX_EXTENSION));
          fileSet.add(IndexFileNames.segmentFileName(docStoreSegment, "", IndexFileNames.VECTORS_DOCUMENTS_EXTENSION));
          fileSet.add(IndexFileNames.segmentFileName(docStoreSegment, "", IndexFileNames.VECTORS_FIELDS_EXTENSION));
        }
      }
    } else if (!useCompoundFile) {
      fileSet.add(IndexFileNames.segmentFileName(name, "", IndexFileNames.FIELDS_INDEX_EXTENSION));
      fileSet.add(IndexFileNames.segmentFileName(name, "", IndexFileNames.FIELDS_EXTENSION));
      if (getHasVectors()) {
        fileSet.add(IndexFileNames.segmentFileName(name, "", IndexFileNames.VECTORS_INDEX_EXTENSION));
        fileSet.add(IndexFileNames.segmentFileName(name, "", IndexFileNames.VECTORS_DOCUMENTS_EXTENSION));
        fileSet.add(IndexFileNames.segmentFileName(name, "", IndexFileNames.VECTORS_FIELDS_EXTENSION));
      }
    }

    String delFileName = IndexFileNames.fileNameFromGeneration(name, IndexFileNames.DELETES_EXTENSION, delGen);
    if (delFileName != null && (delGen >= YES || dir.fileExists(delFileName))) {
      fileSet.add(delFileName);
    }
   
    if (normGen != null) {
      for (Entry<Integer,Long> entry : normGen.entrySet()) {
        long gen = entry.getValue();
        if (gen >= YES) {
          // Definitely a separate norm file, with generation:
          fileSet.add(IndexFileNames.fileNameFromGeneration(name, IndexFileNames.SEPARATE_NORMS_EXTENSION + entry.getKey(), gen));
        }
      }
    }

    files = new ArrayList<String>(fileSet);

    return files;
  }

  /* Called whenever any change is made that affects which
   * files this segment has. */
  private void clearFilesCache() {
    files = null;
    sizeInBytesNoStore = -1;
    sizeInBytesWithStore = -1;
  }

  /** {@inheritDoc} */
  @Override
  public String toString() {
    return toString(dir, 0);
  }

  /** Used for debugging.  Format may suddenly change.
   *
   *  <p>Current format looks like
   *  <code>_a(3.1):c45/4->_1</code>, which means the segment's
   *  name is <code>_a</code>; it was created with Lucene 3.1 (or
   *  '?' if it's unkown); it's using compound file
   *  format (would be <code>C</code> if not compound); it
   *  has 45 documents; it has 4 deletions (this part is
   *  left off when there are no deletions); it's using the
   *  shared doc stores named <code>_1</code> (this part is
   *  left off if doc stores are private).</p>
   */
  public String toString(Directory dir, int pendingDelCount) {

    StringBuilder s = new StringBuilder();
    s.append(name).append('(').append(version == null ? "?" : version).append(')').append(':');
    char cfs = getUseCompoundFile() ? 'c' : 'C';
    s.append(cfs);

    if (this.dir != dir) {
      s.append('x');
    }
    try {
      if (getHasVectors()) {
        s.append('v');
      }
    } catch (IOException e) {
      throw new RuntimeException(e);
    }
    s.append(docCount);

    int delCount = getDelCount() + pendingDelCount;
    if (delCount != 0) {
      s.append('/').append(delCount);
    }

    if (docStoreOffset != -1) {
      s.append("->").append(docStoreSegment);
      if (docStoreIsCompoundFile) {
        s.append('c');
      } else {
        s.append('C');
      }
      s.append('+').append(docStoreOffset);
    }

    return s.toString();
  }

  /** We consider another SegmentInfo instance equal if it
   *  has the same dir and same name. */
  @Override
  public boolean equals(Object obj) {
    if (this == obj) return true;
    if (obj instanceof SegmentInfo) {
      final SegmentInfo other = (SegmentInfo) obj;
      return other.dir == dir && other.name.equals(name);
    } else {
      return false;
    }
  }

  @Override
  public int hashCode() {
    return dir.hashCode() + name.hashCode();
  }

  /**
   * Used by DefaultSegmentInfosReader to upgrade a 3.0 segment to record its
   * version is "3.0". This method can be removed when we're not required to
   * support 3x indexes anymore, e.g. in 5.0.
   * <p>
   * <b>NOTE:</b> this method is used for internal purposes only - you should
   * not modify the version of a SegmentInfo, or it may result in unexpected
   * exceptions thrown when you attempt to open the index.
   *
   * @lucene.internal
   */
  public void setVersion(String version) {
    this.version = version;
  }

  /** Returns the version of the code which wrote the segment. */
  public String getVersion() {
    return version;
  }

  long getBufferedDeletesGen() {
    return bufferedDeletesGen;
  }

  void setBufferedDeletesGen(long v) {
    bufferedDeletesGen = v;
  }
}<|MERGE_RESOLUTION|>--- conflicted
+++ resolved
@@ -248,11 +248,7 @@
       }
       final Directory dirToTest;
       if (isCompoundFile) {
-<<<<<<< HEAD
-        dirToTest = new CompoundFileReader(dir, IndexFileNames.segmentFileName(storesSegment, "", ext), IOContext.READONCE);
-=======
-        dirToTest = dir.openCompoundInput(IndexFileNames.segmentFileName(storesSegment, "", ext), BufferedIndexInput.BUFFER_SIZE);
->>>>>>> 6e8e0cf9
+        dirToTest = dir.openCompoundInput(IndexFileNames.segmentFileName(storesSegment, "", ext), IOContext.READONCE );
       } else {
         dirToTest = dir;
       }
@@ -270,13 +266,8 @@
     if (fieldInfos == null) {
       Directory dir0 = dir;
       if (isCompoundFile && checkCompoundFile) {
-<<<<<<< HEAD
-        dir0 = new CompoundFileReader(dir, IndexFileNames.segmentFileName(name,
+        dir0 = dir.openCompoundInput(IndexFileNames.segmentFileName(name,
             "", IndexFileNames.COMPOUND_FILE_EXTENSION), IOContext.READONCE);
-=======
-        dir0 = dir.openCompoundInput(IndexFileNames.segmentFileName(name,
-            "", IndexFileNames.COMPOUND_FILE_EXTENSION), BufferedIndexInput.BUFFER_SIZE);
->>>>>>> 6e8e0cf9
       }
       try {
         fieldInfos = new FieldInfos(dir0, IndexFileNames.segmentFileName(name,
