--- conflicted
+++ resolved
@@ -244,13 +244,10 @@
     length = newLen;
   }
 
-<<<<<<< HEAD
-=======
   public void grow(int newLength) {
     bytes = ArrayUtil.grow(bytes, newLength);
   }
 
->>>>>>> 2ede77ba
   /** Unsigned byte order comparison */
   public int compareTo(BytesRef other) {
     if (this == other) return 0;
