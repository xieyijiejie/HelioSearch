package org.apache.lucene.search;

/**
 * Licensed to the Apache Software Foundation (ASF) under one or more
 * contributor license agreements.  See the NOTICE file distributed with
 * this work for additional information regarding copyright ownership.
 * The ASF licenses this file to You under the Apache License, Version 2.0
 * (the "License"); you may not use this file except in compliance with
 * the License.  You may obtain a copy of the License at
 *
 *     http://www.apache.org/licenses/LICENSE-2.0
 *
 * Unless required by applicable law or agreed to in writing, software
 * distributed under the License is distributed on an "AS IS" BASIS,
 * WITHOUT WARRANTIES OR CONDITIONS OF ANY KIND, either express or implied.
 * See the License for the specific language governing permissions and
 * limitations under the License.
 */

import java.io.IOException;
import java.util.Arrays;

import org.apache.lucene.document.Document;
import org.apache.lucene.document.Field;
import org.apache.lucene.index.IndexReader;
import org.apache.lucene.index.RandomIndexWriter;
import org.apache.lucene.index.Term;
import org.apache.lucene.store.Directory;
<<<<<<< HEAD
import org.apache.lucene.store.RAMDirectory;
=======
>>>>>>> 2ede77ba
import org.apache.lucene.util.LuceneTestCase;
import org.apache.lucene.util.automaton.Automaton;
import org.apache.lucene.util.automaton.AutomatonProvider;
import org.apache.lucene.util.automaton.BasicAutomata;
import org.apache.lucene.util.automaton.BasicOperations;
import org.apache.lucene.util.automaton.RegExp;

/**
 * Some simple regex tests, mostly converted from contrib's TestRegexQuery.
 */
public class TestRegexpQuery extends LuceneTestCase {
  private IndexSearcher searcher;
  private IndexReader reader;
  private Directory directory;
  private final String FN = "field";
  
  public void setUp() throws Exception {
    super.setUp();
<<<<<<< HEAD
    directory = new RAMDirectory();
    RandomIndexWriter writer = new RandomIndexWriter(newRandom(), directory);
=======
    directory = newDirectory();
    RandomIndexWriter writer = new RandomIndexWriter(random, directory);
>>>>>>> 2ede77ba
    Document doc = new Document();
    doc.add(newField(FN,
        "the quick brown fox jumps over the lazy ??? dog 493432 49344",
        Field.Store.NO, Field.Index.ANALYZED));
    writer.addDocument(doc);
    reader = writer.getReader();
    writer.close();
    searcher = new IndexSearcher(reader);
  }
  
  public void tearDown() throws Exception {
    searcher.close();
    reader.close();
    directory.close();
    super.tearDown();
  }
  
  private Term newTerm(String value) {
    return new Term(FN, value);
  }
  
  private int regexQueryNrHits(String regex) throws IOException {
    RegexpQuery query = new RegexpQuery(newTerm(regex));
    return searcher.search(query, 5).totalHits;
  }
  
  public void testRegex1() throws IOException {
    assertEquals(1, regexQueryNrHits("q.[aeiou]c.*"));
  }
  
  public void testRegex2() throws IOException {
    assertEquals(0, regexQueryNrHits(".[aeiou]c.*"));
  }
  
  public void testRegex3() throws IOException {
    assertEquals(0, regexQueryNrHits("q.[aeiou]c"));
  }
  
  public void testNumericRange() throws IOException {
    assertEquals(1, regexQueryNrHits("<420000-600000>"));
    assertEquals(0, regexQueryNrHits("<493433-600000>"));
  }
  
  public void testRegexComplement() throws IOException {
    assertEquals(1, regexQueryNrHits("4934~[3]"));
    // not the empty lang, i.e. match all docs
    assertEquals(1, regexQueryNrHits("~#"));
  }
  
  public void testCustomProvider() throws IOException {
    AutomatonProvider myProvider = new AutomatonProvider() {
      // automaton that matches quick or brown
      private Automaton quickBrownAutomaton = BasicOperations.union(Arrays
          .asList(BasicAutomata.makeString("quick"),
          BasicAutomata.makeString("brown"),
          BasicAutomata.makeString("bob")));
      
      public Automaton getAutomaton(String name) throws IOException {
        if (name.equals("quickBrown")) return quickBrownAutomaton;
        else return null;
      }
    };
    RegexpQuery query = new RegexpQuery(newTerm("<quickBrown>"), RegExp.ALL,
        myProvider);
    assertEquals(1, searcher.search(query, 5).totalHits);
  }
  
  /**
   * Test a corner case for backtracking: In this case the term dictionary has
   * 493432 followed by 49344. When backtracking from 49343... to 4934, its
   * necessary to test that 4934 itself is ok before trying to append more
   * characters.
   */
  public void testBacktracking() throws IOException {
    assertEquals(1, regexQueryNrHits("4934[314]"));
  }
}<|MERGE_RESOLUTION|>--- conflicted
+++ resolved
@@ -26,10 +26,6 @@
 import org.apache.lucene.index.RandomIndexWriter;
 import org.apache.lucene.index.Term;
 import org.apache.lucene.store.Directory;
-<<<<<<< HEAD
-import org.apache.lucene.store.RAMDirectory;
-=======
->>>>>>> 2ede77ba
 import org.apache.lucene.util.LuceneTestCase;
 import org.apache.lucene.util.automaton.Automaton;
 import org.apache.lucene.util.automaton.AutomatonProvider;
@@ -48,13 +44,8 @@
   
   public void setUp() throws Exception {
     super.setUp();
-<<<<<<< HEAD
-    directory = new RAMDirectory();
-    RandomIndexWriter writer = new RandomIndexWriter(newRandom(), directory);
-=======
     directory = newDirectory();
     RandomIndexWriter writer = new RandomIndexWriter(random, directory);
->>>>>>> 2ede77ba
     Document doc = new Document();
     doc.add(newField(FN,
         "the quick brown fox jumps over the lazy ??? dog 493432 49344",
