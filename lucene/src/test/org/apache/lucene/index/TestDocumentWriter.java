--- conflicted
+++ resolved
@@ -206,10 +206,7 @@
     assertEquals(false, termPositions.hasPayload());
     assertEquals(7, termPositions.nextPosition());
     assertEquals(false, termPositions.hasPayload());
-<<<<<<< HEAD
-=======
-    reader.close();
->>>>>>> 2ede77ba
+    reader.close();
   }
 
 
