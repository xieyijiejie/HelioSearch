--- conflicted
+++ resolved
@@ -31,11 +31,7 @@
 import org.apache.lucene.analysis.tokenattributes.CharTermAttribute;
 import org.apache.lucene.document.Document;
 import org.apache.lucene.document.Field;
-<<<<<<< HEAD
-import org.apache.lucene.store.MockRAMDirectory;
-=======
 import org.apache.lucene.store.Directory;
->>>>>>> 2ede77ba
 import org.apache.lucene.util.BytesRef;
 import org.apache.lucene.util.LuceneTestCase;
 
@@ -93,10 +89,6 @@
     }
     Arrays.sort(tokens);
 
-<<<<<<< HEAD
-    IndexWriter writer = new IndexWriter(dir, new IndexWriterConfig(TEST_VERSION_CURRENT, new MyAnalyzer()));
-    ((LogMergePolicy) writer.getConfig().getMergePolicy()).setUseCompoundFile(false);
-=======
     dir = newDirectory();
     IndexWriter writer = new IndexWriter(
         dir,
@@ -105,7 +97,6 @@
             setMergePolicy(newLogMergePolicy(false, 10))
     );
 
->>>>>>> 2ede77ba
     Document doc = new Document();
     for(int i=0;i<testFields.length;i++) {
       final Field.TermVector tv;
@@ -130,7 +121,7 @@
 
     fieldInfos = new FieldInfos(dir, IndexFileNames.segmentFileName(seg, "", IndexFileNames.FIELD_INFOS_EXTENSION));
   }
-  
+
   @Override
   public void tearDown() throws Exception {
     dir.close();
@@ -139,17 +130,17 @@
 
   private class MyTokenStream extends TokenStream {
     int tokenUpto;
-    
+
     CharTermAttribute termAtt;
     PositionIncrementAttribute posIncrAtt;
     OffsetAttribute offsetAtt;
-    
+
     public MyTokenStream() {
       termAtt = addAttribute(CharTermAttribute.class);
       posIncrAtt = addAttribute(PositionIncrementAttribute.class);
       offsetAtt = addAttribute(OffsetAttribute.class);
     }
-    
+
     @Override
     public boolean incrementToken() {
       if (tokenUpto >= tokens.length)
