--- conflicted
+++ resolved
@@ -34,7 +34,6 @@
 import org.apache.lucene.store.MockDirectoryWrapper;
 import org.apache.lucene.util.InfoStream;
 import org.apache.lucene.util.LuceneTestCase;
-import org.apache.lucene.util.Version;
 
 /*
   Verify we can read the pre-2.1 file format, do searches
@@ -210,22 +209,14 @@
     doc.add(newStringField("id", Integer.toString(id), Field.Store.NO));
     writer.addDocument(doc);
   }
-<<<<<<< HEAD
-  
-=======
-
->>>>>>> caa93999
+
   public void testVirusScannerDoesntCorruptIndex() throws IOException {
     MockDirectoryWrapper dir = newMockDirectory();
     dir.setPreventDoubleWrite(false); // we arent trying to test this
     dir.setEnableVirusScanner(false); // we have our own to make test reproduce always
     
     // add empty commit
-<<<<<<< HEAD
-    new IndexWriter(dir, new IndexWriterConfig(Version.LATEST, null)).close();
-=======
     new IndexWriter(dir, new IndexWriterConfig(TEST_VERSION_CURRENT, null)).close();
->>>>>>> caa93999
     // add a trash unreferenced file
     dir.createOutput("_0.si", IOContext.DEFAULT).close();
 
@@ -245,11 +236,7 @@
       }
     });
     
-<<<<<<< HEAD
-    IndexWriter iw = new IndexWriter(dir, new IndexWriterConfig(Version.LATEST, null));
-=======
     IndexWriter iw = new IndexWriter(dir, new IndexWriterConfig(TEST_VERSION_CURRENT, null));
->>>>>>> caa93999
     iw.addDocument(new Document());
     // stop virus scanner
     stopScanning.set(true);
@@ -262,11 +249,7 @@
     Directory dir = newMockDirectory();
     
     // empty commit
-<<<<<<< HEAD
-    new IndexWriter(dir, new IndexWriterConfig(Version.LATEST, null)).close();   
-=======
     new IndexWriter(dir, new IndexWriterConfig(TEST_VERSION_CURRENT, null)).close();   
->>>>>>> caa93999
     
     SegmentInfos sis = new SegmentInfos();
     sis.read(dir);
@@ -284,11 +267,7 @@
     dir.setCheckIndexOnClose(false); // TODO: allow falling back more than one commit
     
     // empty commit
-<<<<<<< HEAD
-    new IndexWriter(dir, new IndexWriterConfig(Version.LATEST, null)).close();   
-=======
     new IndexWriter(dir, new IndexWriterConfig(TEST_VERSION_CURRENT, null)).close();   
->>>>>>> caa93999
     
     SegmentInfos sis = new SegmentInfos();
     sis.read(dir);
@@ -313,11 +292,7 @@
     MockDirectoryWrapper dir = newMockDirectory();
     
     // empty commit
-<<<<<<< HEAD
-    new IndexWriter(dir, new IndexWriterConfig(Version.LATEST, null)).close();   
-=======
     new IndexWriter(dir, new IndexWriterConfig(TEST_VERSION_CURRENT, null)).close();   
->>>>>>> caa93999
     
     SegmentInfos sis = new SegmentInfos();
     sis.read(dir);
@@ -340,11 +315,7 @@
     assertEquals(4, sis.counter);
     
     // ensure we write _4 segment next
-<<<<<<< HEAD
-    IndexWriter iw = new IndexWriter(dir, new IndexWriterConfig(Version.LATEST, null));
-=======
     IndexWriter iw = new IndexWriter(dir, new IndexWriterConfig(TEST_VERSION_CURRENT, null));
->>>>>>> caa93999
     iw.addDocument(new Document());
     iw.commit();
     iw.close();
@@ -360,11 +331,7 @@
     MockDirectoryWrapper dir = newMockDirectory();
     
     // initial commit
-<<<<<<< HEAD
-    IndexWriter iw = new IndexWriter(dir, new IndexWriterConfig(Version.LATEST, null));
-=======
     IndexWriter iw = new IndexWriter(dir, new IndexWriterConfig(TEST_VERSION_CURRENT, null));
->>>>>>> caa93999
     iw.addDocument(new Document());
     iw.commit();
     iw.close();   
@@ -393,11 +360,7 @@
     dir.setCheckIndexOnClose(false); // TODO: maybe handle such trash better elsewhere...
     
     // empty commit
-<<<<<<< HEAD
-    new IndexWriter(dir, new IndexWriterConfig(Version.LATEST, null)).close();   
-=======
     new IndexWriter(dir, new IndexWriterConfig(TEST_VERSION_CURRENT, null)).close();   
->>>>>>> caa93999
     
     SegmentInfos sis = new SegmentInfos();
     sis.read(dir);
@@ -417,11 +380,7 @@
     MockDirectoryWrapper dir = newMockDirectory();
     
     // initial commit
-<<<<<<< HEAD
-    IndexWriter iw = new IndexWriter(dir, new IndexWriterConfig(Version.LATEST, null));
-=======
     IndexWriter iw = new IndexWriter(dir, new IndexWriterConfig(TEST_VERSION_CURRENT, null));
->>>>>>> caa93999
     iw.addDocument(new Document());
     iw.commit();
     iw.close();   
@@ -440,8 +399,6 @@
 
     dir.close();
   }
-<<<<<<< HEAD
-=======
 
   // LUCENE-5919
   public void testExcInDecRef() throws Exception {
@@ -538,5 +495,4 @@
     w.close();
     dir.close();
   }
->>>>>>> caa93999
 }